--- conflicted
+++ resolved
@@ -66,11 +66,7 @@
 +----------+-------------------------------------------------------------------------------------+
 ||tutorial|| **Desktop**                                                                         |
 |          |   * :doc:`Introduction  <pages/desktop/ui_overview>`                                |
-<<<<<<< HEAD
-|          |   * :doc:`Tutorial      <pages/tutorials/tutorial-part-1>`                          |
-=======
 |          |   * :doc:`Tutorial      <pages/desktop/tutorials/tutorial-part-1>`                          |
->>>>>>> 86740e88
 |          |   * :doc:`Reference     <pages/desktop/ui_widgets>`                                 |
 +----------+-------------------------------------------------------------------------------------+
 
