qx.Class.define("qx.test.performance.Property",
{
  extend : qx.dev.unit.TestCase,
  include : qx.dev.unit.MMeasure,

  members :
  {
<<<<<<< HEAD
    SET_ITERATIONS : 100000,
=======
    SET_ITERATIONS : 10000,
>>>>>>> 93309a88


    testPropertySet : function()
    {
<<<<<<< HEAD
      var Clazz = qx.Class.define(null, {
=======
      var Clazz = qx.Class.define("demo.MyClass", {
>>>>>>> 93309a88
        extend: qx.core.Object,
        properties: {
          alpha: {
            init: null,
            nullable: true,
            check: "String",
            event: "changeAlpha"
          }
        }
      });
      var obj = new Clazz();
      obj.addListener("changeAlpha", function() {}, this);
      var self = this;
      this.measure(
        "property set",
        function() {
          for (var i=0; i<self.SET_ITERATIONS; i++) {
            obj.setAlpha("value #" + i);
          }
        },
        function() {
          obj.dispose();
          qx.Class.undefine("demo.MyClass");
        },
        this.SET_ITERATIONS
      );
    },


    testAsyncPropertySet : function()
    {
      var Clazz = qx.Class.define(null, {
        extend: qx.core.Object,
        properties: {
          alpha: {
            init: null,
            nullable: true,
            check: "String",
            event: "changeAlpha",
            async: true
          }
        }
      });
      var obj = new Clazz();
      var self = this;
      this.measure(
        "create qx.core.Object",
        function() {
          for (var i=0; i<self.SET_ITERATIONS; i++) {
            obj.setAlpha("value #" + i);
          }
        },
        function() {
          obj.dispose();
        },
        this.SET_ITERATIONS
      );
    }
  }
});<|MERGE_RESOLUTION|>--- conflicted
+++ resolved
@@ -5,20 +5,12 @@
 
   members :
   {
-<<<<<<< HEAD
-    SET_ITERATIONS : 100000,
-=======
     SET_ITERATIONS : 10000,
->>>>>>> 93309a88
 
 
     testPropertySet : function()
     {
-<<<<<<< HEAD
-      var Clazz = qx.Class.define(null, {
-=======
       var Clazz = qx.Class.define("demo.MyClass", {
->>>>>>> 93309a88
         extend: qx.core.Object,
         properties: {
           alpha: {
@@ -50,7 +42,10 @@
 
     testAsyncPropertySet : function()
     {
-      var Clazz = qx.Class.define(null, {
+      if (qx.core.Environment.get("qx.promise.lastStackTraces")) {
+        this.warn("Long Stack Traces are enabled - this will significantly slow down the test");
+      }
+      var Clazz = qx.Class.define("demo.MyClass", {
         extend: qx.core.Object,
         properties: {
           alpha: {
@@ -63,9 +58,10 @@
         }
       });
       var obj = new Clazz();
+      obj.addListener("changeAlpha", function() {}, this);
       var self = this;
       this.measure(
-        "create qx.core.Object",
+        "property set",
         function() {
           for (var i=0; i<self.SET_ITERATIONS; i++) {
             obj.setAlpha("value #" + i);
@@ -73,6 +69,7 @@
         },
         function() {
           obj.dispose();
+          qx.Class.undefine("demo.MyClass");
         },
         this.SET_ITERATIONS
       );
