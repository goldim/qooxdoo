--- conflicted
+++ resolved
@@ -266,11 +266,7 @@
             return func.apply(options.self||this, args);
           };
 
-<<<<<<< HEAD
-          if (qx.event && qx.event.GlobalError) {
-=======
           if (qx.core.Environment.get("qx.globalErrorHandling")) {
->>>>>>> 278dab08
             returns = qx.event.GlobalError.observeMethod(returns);
           }
 
