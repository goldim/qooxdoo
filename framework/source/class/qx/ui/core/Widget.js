--- conflicted
+++ resolved
@@ -853,17 +853,8 @@
       return false;
     },
 
-<<<<<<< HEAD
-    /** {Map} Contains all pooled separators for reuse */
+    /** @type {Map} Contains all pooled separators for reuse */
     __separatorPool : new qx.util.ObjectPool()
-=======
-
-    /** @type {Map} Contains all pooled decorators for reuse */
-    __decoratorPool : new qx.ui.core.DecoratorFactory(),
-
-    /** @type {Map} Contains all pooled shadows for reuse */
-    __shadowPool : new qx.ui.core.DecoratorFactory()
->>>>>>> 2b54d963
   },
 
 
