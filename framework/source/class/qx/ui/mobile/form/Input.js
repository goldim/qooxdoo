--- conflicted
+++ resolved
@@ -46,11 +46,6 @@
     this.base(arguments);
     this._setAttribute("type", this._getType());
 
-<<<<<<< HEAD
-    if(qx.core.Environment.get("os.name") == "ios") {
-      this.addListener("blur", this._onBlur, this);
-    }
-=======
     // BUG #7756 
     if(qx.core.Environment.get("os.name") == "ios") {
       this.addListener("blur", this._onBlur, this);
@@ -62,7 +57,6 @@
   statics:
   {
     SCROLL_TIMER_ID : null
->>>>>>> 1b5a1472
   },
 
 
@@ -94,12 +88,6 @@
 
 
     /**
-<<<<<<< HEAD
-     * Handles the blur event on this input.
-     */
-    _onBlur: function() {
-      setTimeout(function() {
-=======
      * Handles the focus event on this input.
      */
     _onFocus: function() {
@@ -112,7 +100,6 @@
      */
     _onBlur: function() {
       qx.ui.mobile.form.Input.SCROLL_TIMER_ID = setTimeout(function() {
->>>>>>> 1b5a1472
         window.scrollTo(0, 0);
       }, 150);
     }
@@ -120,13 +107,9 @@
 
 
   destruct : function() {
-<<<<<<< HEAD
-    if (qx.core.Environment.get("os.name") == "ios") {
-=======
     // BUG #7756 
     if (qx.core.Environment.get("os.name") == "ios") {
       this.removeListener("focus", this._onFocus, this);
->>>>>>> 1b5a1472
       this.removeListener("blur", this._onBlur, this);
     }
   }
