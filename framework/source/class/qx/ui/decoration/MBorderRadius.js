/* ************************************************************************

   qooxdoo - the new era of web development

   http://qooxdoo.org

   Copyright:
     2004-2010 1&1 Internet AG, Germany, http://www.1und1.de

   License:
     LGPL: http://www.gnu.org/licenses/lgpl.html
     EPL: http://www.eclipse.org/org/documents/epl-v10.php
     See the LICENSE file in the project's top-level directory for details.

   Authors:
     * Martin Wittemann (martinwittemann)

************************************************************************ */
/**
 * Mixin for the border radius CSS property.
 * This mixin is usually used by {@link qx.ui.decoration.Decorator}.
 *
 * Keep in mind that this is not supported by all browsers:
 *
 * * Firefox 3,5+
 * * IE9+
 * * Safari 3.0+
 * * Opera 10.5+
 * * Chrome 4.0+
 */
qx.Mixin.define("qx.ui.decoration.MBorderRadius",
{
  properties : {
    /** top left corner radius */
    radiusTopLeft :
    {
      nullable : true,
      check : "Integer",
      apply : "_applyBorderRadius"
    },

    /** top right corner radius */
    radiusTopRight :
    {
      nullable : true,
      check : "Integer",
      apply : "_applyBorderRadius"
    },

    /** bottom left corner radius */
    radiusBottomLeft :
    {
      nullable : true,
      check : "Integer",
      apply : "_applyBorderRadius"
    },

    /** bottom right corner radius */
    radiusBottomRight :
    {
      nullable : true,
      check : "Integer",
      apply : "_applyBorderRadius"
    },

    /** Property group to set the corner radius of all sides */
    radius :
    {
      group : [ "radiusTopLeft", "radiusTopRight", "radiusBottomRight", "radiusBottomLeft" ],
      mode : "shorthand"
    }
  },


  members :
  {
    /**
     * Takes a styles map and adds the border radius styles in place to the
     * given map. This is the needed behavior for
     * {@link qx.ui.decoration.Decorator}.
     *
     * @param styles {Map} A map to add the styles.
     */
    _styleBorderRadius : function(styles)
    {
<<<<<<< HEAD
      if (!qx.core.Environment.get("css.borderradius")) {
        return;
      }
=======
      // Fixing the background bleed in Webkits
      // http://tumble.sneak.co.nz/post/928998513/fixing-the-background-bleed
      styles["-webkit-background-clip"] = "padding-box";
      styles["background-clip"] = "padding-box";

>>>>>>> 2a68d42b
      // radius handling
      var hasRadius = false;
      var radius = this.getRadiusTopLeft();
      if (radius > 0) {
        hasRadius = true;
        styles["-moz-border-radius-topleft"] = radius + "px";
        styles["-webkit-border-top-left-radius"] = radius + "px";
        styles["border-top-left-radius"] = radius + "px";
      }

      radius = this.getRadiusTopRight();
      if (radius > 0) {
        hasRadius = true;
        styles["-moz-border-radius-topright"] = radius + "px";
        styles["-webkit-border-top-right-radius"] = radius + "px";
        styles["border-top-right-radius"] = radius + "px";
      }

      radius = this.getRadiusBottomLeft();
      if (radius > 0) {
        hasRadius = true;
        styles["-moz-border-radius-bottomleft"] = radius + "px";
        styles["-webkit-border-bottom-left-radius"] = radius + "px";
        styles["border-bottom-left-radius"] = radius + "px";
      }

      radius = this.getRadiusBottomRight();
      if (radius > 0) {
        hasRadius = true;
        styles["-moz-border-radius-bottomright"] = radius + "px";
        styles["-webkit-border-bottom-right-radius"] = radius + "px";
        styles["border-bottom-right-radius"] = radius + "px";
      }

      // Fixing the background bleed in Webkits
      // http://tumble.sneak.co.nz/post/928998513/fixing-the-background-bleed
      if (hasRadius && qx.core.Environment.get("engine.name") == "webkit") {
        styles["-webkit-background-clip"] = "padding-box";
      }
    },

    // property apply
    _applyBorderRadius : function()
    {
      if (qx.core.Environment.get("qx.debug"))
      {
        if (this._isInitialized()) {
          throw new Error("This decorator is already in-use. Modification is not possible anymore!");
        }
      }
    }
  }
});<|MERGE_RESOLUTION|>--- conflicted
+++ resolved
@@ -83,17 +83,11 @@
      */
     _styleBorderRadius : function(styles)
     {
-<<<<<<< HEAD
-      if (!qx.core.Environment.get("css.borderradius")) {
-        return;
-      }
-=======
       // Fixing the background bleed in Webkits
       // http://tumble.sneak.co.nz/post/928998513/fixing-the-background-bleed
       styles["-webkit-background-clip"] = "padding-box";
       styles["background-clip"] = "padding-box";
 
->>>>>>> 2a68d42b
       // radius handling
       var hasRadius = false;
       var radius = this.getRadiusTopLeft();
@@ -132,6 +126,8 @@
       // http://tumble.sneak.co.nz/post/928998513/fixing-the-background-bleed
       if (hasRadius && qx.core.Environment.get("engine.name") == "webkit") {
         styles["-webkit-background-clip"] = "padding-box";
+      } else {
+		styles["background-clip"] = "padding-box";
       }
     },
 
