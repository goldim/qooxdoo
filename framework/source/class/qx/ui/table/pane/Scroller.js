--- conflicted
+++ resolved
@@ -1562,19 +1562,10 @@
         this._focusCellAtPagePos(pageX, pageY);
         this.startEditing();
 
-<<<<<<< HEAD
-      this._focusCellAtPagePos(pageX, pageY);
-      this.startEditing();
-
-      var row = this._getRowForPagePos(pageX, pageY);
-      if (row != -1 && row != null) {
-        this.fireEvent("cellDbltap", qx.ui.table.pane.CellEvent, [this, e, row], true);
-=======
         var row = this._getRowForPagePos(pageX, pageY);
         if (row != -1 && row != null) {
-          this.fireEvent("cellDblclick", qx.ui.table.pane.CellEvent, [this, e, row], true);
-        }
->>>>>>> 10f2d757
+          this.fireEvent("cellDbltap", qx.ui.table.pane.CellEvent, [this, e, row], true);
+        }
       }
     },
 
