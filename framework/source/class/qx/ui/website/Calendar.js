--- conflicted
+++ resolved
@@ -333,39 +333,22 @@
         if (item.getAttribute("tabindex") < 0) {
           item.setAttribute("tabindex", 0);
         }
-<<<<<<< HEAD
-        item.find("." + cssPrefix + "-prev").offWidget("tap", this._prevMonth, item);
-        item.find("." + cssPrefix + "-next").offWidget("tap", this._nextMonth, item);
-        item.find("." + cssPrefix + "-day").offWidget("tap", this._selectDay, item);
-        item.offWidget("focus", this._onFocus, item, true)
-        .offWidget("blur", this._onBlur, item, true);
-=======
-        item.find("." + cssPrefix + "-prev").$offFirstCollection("click", this._prevMonth, item);
-        item.find("." + cssPrefix + "-next").$offFirstCollection("click", this._nextMonth, item);
-        item.find("." + cssPrefix + "-day").$offFirstCollection("click", this._selectDay, item);
+        item.find("." + cssPrefix + "-prev").$offFirstCollection("tap", this._prevMonth, item);
+        item.find("." + cssPrefix + "-next").$offFirstCollection("tap", this._nextMonth, item);
+        item.find("." + cssPrefix + "-day").$offFirstCollection("tap", this._selectDay, item);
         item.$offFirstCollection("focus", this._onFocus, item, true)
         .$offFirstCollection("blur", this._onBlur, item, true);
->>>>>>> b2b73c43
       }, this);
 
       this.setHtml(this._getTable(value));
 
       this._forEachElementWrapped(function(item) {
-<<<<<<< HEAD
-        item.find("." + cssPrefix + "-prev").onWidget("tap", this._prevMonth, item);
-        item.find("." + cssPrefix + "-next").onWidget("tap", this._nextMonth, item);
+        item.find("." + cssPrefix + "-prev").$onFirstCollection("tap", this._prevMonth, item);
+        item.find("." + cssPrefix + "-next").$onFirstCollection("tap", this._nextMonth, item);
         item.find("td").not(".qx-calendar-invalid")
-          .find("." + cssPrefix + "-day").onWidget("tap", this._selectDay, item);
-        item.onWidget("focus", this._onFocus, item, true)
-        .onWidget("blur", this._onBlur, item, true);
-=======
-        item.find("." + cssPrefix + "-prev").$onFirstCollection("click", this._prevMonth, item);
-        item.find("." + cssPrefix + "-next").$onFirstCollection("click", this._nextMonth, item);
-        item.find("td").not(".qx-calendar-invalid")
-          .find("." + cssPrefix + "-day").$onFirstCollection("click", this._selectDay, item);
+          .find("." + cssPrefix + "-day").$onFirstCollection("tap", this._selectDay, item);
         item.$onFirstCollection("focus", this._onFocus, item, true)
         .$onFirstCollection("blur", this._onBlur, item, true);
->>>>>>> b2b73c43
       }, this);
 
       return this;
@@ -688,21 +671,12 @@
     dispose : function() {
       var cssPrefix = this.getCssPrefix();
       this._forEachElementWrapped(function(item) {
-<<<<<<< HEAD
-        item.find("." + cssPrefix + "-prev").offWidget("tap", this._prevMonth, item);
-        item.find("." + cssPrefix + "-next").offWidget("tap", this._nextMonth, item);
-        item.find("." + cssPrefix + "-day").offWidget("tap", this._selectDay, item);
-        item.offWidget("focus", this._onFocus, item, true)
-        .offWidget("blur", this._onBlur, item, true)
-        .offWidget("keydown", this._onKeyDown, item);
-=======
-        item.find("." + cssPrefix + "-prev").$offFirstCollection("click", this._prevMonth, item);
-        item.find("." + cssPrefix + "-next").$offFirstCollection("click", this._nextMonth, item);
-        item.find("." + cssPrefix + "-day").$offFirstCollection("click", this._selectDay, item);
+        item.find("." + cssPrefix + "-prev").$offFirstCollection("tap", this._prevMonth, item);
+        item.find("." + cssPrefix + "-next").$offFirstCollection("tap", this._nextMonth, item);
+        item.find("." + cssPrefix + "-day").$offFirstCollection("tap", this._selectDay, item);
         item.$offFirstCollection("focus", this._onFocus, item, true)
         .$offFirstCollection("blur", this._onBlur, item, true)
         .$offFirstCollection("keydown", this._onKeyDown, item);
->>>>>>> b2b73c43
       }, this);
 
       this.setHtml("");
