--- conflicted
+++ resolved
@@ -194,11 +194,7 @@
             return;
           }
           button.addClass(cssPrefix + "-button")
-<<<<<<< HEAD
-            .onWidget("tap", this._onTap, tabs);
-=======
-            .$onFirstCollection("click", this._onClick, tabs);
->>>>>>> b2b73c43
+            .$onFirstCollection("tap", this._onTap, tabs);
 
           var page = tabs._getPage(button);
           if (page.length > 0) {
@@ -242,11 +238,7 @@
         var pages= [];
         var selected;
         tabs.find("> ul > ." + cssPrefix + "-button")._forEachElementWrapped(function(li) {
-<<<<<<< HEAD
-          li.offWidget("tap", tabs._onTap, tabs);
-=======
-          li.$offFirstCollection("click", tabs._onClick, tabs);
->>>>>>> b2b73c43
+          li.$offFirstCollection("tap", tabs._onTap, tabs);
           pages.push(li.getData(cssPrefix + "-page"));
           content.push(li.find("> button").getHtml());
           if (li.hasClass(cssPrefix + "-button-active")) {
@@ -316,11 +308,7 @@
           link.appendTo(list);
         }
 
-<<<<<<< HEAD
-        link.onWidget("tap", this._onTap, item)
-=======
-        link.$onFirstCollection("click", this._onClick, item)
->>>>>>> b2b73c43
+        link.$onFirstCollection("tap", this._onTap, item)
         .addClass(cssPrefix + "-button");
         if (item.find("> ul ." + cssPrefix + "-button").length === 1) {
           link.addClass(cssPrefix + "-button-active");
@@ -493,13 +481,8 @@
     dispose : function() {
       var cssPrefix = this.getCssPrefix();
       this._forEachElementWrapped(function(tabs) {
-<<<<<<< HEAD
-        tabs.find("." + cssPrefix + "-button").offWidget("tap", tabs._onTap, tabs);
-        tabs.getChildren("ul").getFirst().offWidget("keydown", tabs._onKeyDown, tabs)
-=======
-        tabs.find("." + cssPrefix + "-button").$offFirstCollection("click", tabs._onClick, tabs);
+        tabs.find("." + cssPrefix + "-button").$offFirstCollection("tap", tabs._onTap, tabs);
         tabs.getChildren("ul").getFirst().$offFirstCollection("keydown", tabs._onKeyDown, tabs)
->>>>>>> b2b73c43
         .setHtml("");
       });
 
