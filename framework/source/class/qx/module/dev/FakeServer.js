--- conflicted
+++ resolved
@@ -75,11 +75,7 @@
      *       </li>
      *       <li>a function: This will be called with a FakeXMLHttpRequest object as
      *       the only argument. Its <code>respond</code> method must be called to send a response.
-<<<<<<< HEAD
      *       See <a href="http://sinonjs.org/docs/#respond">Sinon.JS: Respond</a> for details.
-=======
-     *       See the <a href="http://sinonjs.org/docs/#respond" target="_blank">Sinon docs</a> for details.
->>>>>>> d872bc3f
      *       </li>
      *     </ul>
      *   </li>
@@ -107,11 +103,7 @@
     /**
      * Adds a URL filtering function to decide whether a request should be handled
      * by the FakeServer or passed to the regular XMLHttp implementation.
-<<<<<<< HEAD
      * See <a href="http://sinonjs.org/docs/#filtered-requests">Sinon.JS: Filtered Requests</a>
-=======
-     * See the <a href="http://sinonjs.org/docs/#filtered-requests" target="_blank">Sinon docs</a>
->>>>>>> d872bc3f
      * for details.
      *
      * @attachStatic {qxWeb, dev.fakeServer.addFilter}
@@ -142,14 +134,8 @@
      * @attachStatic {qxWeb, dev.fakeServer.respondWith}
      * @param method {String} HTTP method to respond to, e.g. "GET"
      * @param urlRegExp {RegExp} Request URL must match match this expression
-<<<<<<< HEAD
      * @param response {Function|Array|String} Response to send. See
      * <a href="http://sinonjs.org/docs/#fakeServer">Sinon.JS: Fake Server</a> for details.
-=======
-     * @param response {Function|Array|String} Response to send. See the
-     * <a href="http://sinonjs.org/docs/#fakeServer" target="_blank">Sinon docs</a>
-     * for details.
->>>>>>> d872bc3f
      */
     respondWith : function(method, urlRegExp, response) {
       qx.dev.FakeServer.getInstance().respondWith(method, urlRegExp, response);
