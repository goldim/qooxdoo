--- conflicted
+++ resolved
@@ -39,13 +39,8 @@
      * @param context {Document?document} Context in which the elements should be created
      * @return {qxWeb} Collection of elements
      */
-<<<<<<< HEAD
-    create : function(html) {
-      return qxWeb.$init(qx.bom.Html.clean([html]), qxWeb);
-=======
     create : function(html, context) {
-      return qxWeb.$init(qx.bom.Html.clean([html], context));
->>>>>>> ae6ae863
+      return qxWeb.$init(qx.bom.Html.clean([html], context), qxWeb);
     },
 
 
