--- conflicted
+++ resolved
@@ -617,29 +617,7 @@
     },
 
 
-<<<<<<< HEAD
-    /** {Map} Internal data field for error messages used by {@link #error} */
-=======
-    /**
-     * Special function for IE6 and FF2 which returns if the reference for
-     * the given property check should be removed on dispose.
-     * As IE6 and FF2 seem to have bad garbage collection behaviors, we should
-     * additionally remove all references between qooxdoo objects and
-     * interfaces.
-     *
-     * @param check {var} The check of the property definition.
-     * @return {Boolean} If the dereference key should be set.
-     */
-    __shouldBeDereferencedOld : function(check)
-    {
-      return this.__dereference[check] ||
-      qx.util.OOUtil.classIsDefined(check) ||
-      (qx.Interface && qx.Interface.isDefined(check));
-    },
-
-
     /** @type {Map} Internal data field for error messages used by {@link #error} */
->>>>>>> 2b54d963
     __errors :
     {
       0 : 'Could not change or apply init value after constructing phase!',
