--- conflicted
+++ resolved
@@ -657,11 +657,7 @@
     /**
      * Returns the locale data for a given locale
      * @param locale {String} the locale string
-<<<<<<< HEAD
      * @returns Promise({options})
-=======
-     * @returns {Promise<qx.tool.compiler.app.Cldr>}
->>>>>>> 505c66f9
      */
     async getLocale(locale) {
       var options = this.__locales[locale];
