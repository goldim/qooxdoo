var initAttached = false;
testrunner.globalSetup = function() {
  if (!initAttached) {
    // attach a custom init function
    q.$attachInit(function() {
      this.testInit = true;
    });
    initAttached = true;
  }

  this.sandbox = q.create("<div id='sandbox'></div>");
  this.sandbox.appendTo(document.body);

  // CSS metrics should be integer by default in IE10 Release Preview, but
  // getBoundingClientRect will randomly return float values unless this
  // feature is explicitly deactivated:
  if (document.msCSSOMElementFloatMetrics) {
    document.msCSSOMElementFloatMetrics = null;
  }
};

testrunner.globalTeardown = function() {
  this.sandbox.remove();
};

testrunner.define({
  classname: "Basic",

  setUp : testrunner.globalSetup,
  tearDown : testrunner.globalTeardown,

  testInstanceOf : function() {
    var c = q.create("<div>");
    this.assertTrue(c instanceof q);
    c = q();
    this.assertTrue(c instanceof q);
  },

  testInit : function() {
    // add a second element
    this.sandbox.push(q.create("<div>")[0]);

    this.assertTrue(this.sandbox.testInit);
    this.assertEquals(2, this.sandbox.length);

    this.assertTrue(this.sandbox.filter(function() {return true;}).testInit);
    this.assertEquals(2, this.sandbox.filter(function() {return true;}).length);

    this.assertTrue(this.sandbox.concat().testInit);
    this.assertEquals(2, this.sandbox.concat().length);
    this.assertEquals(4, this.sandbox.concat(this.sandbox.concat()).length);

    this.assertTrue(this.sandbox.slice(0).testInit);
    this.assertEquals(2, this.sandbox.slice(0).length);
    this.assertEquals(1, this.sandbox.slice(1).length);
    this.assertEquals(0, this.sandbox.slice(0,0).length);
    this.assertEquals(1, this.sandbox.slice(0,1).length);

    var clone = this.sandbox.clone().splice(0, 2);
    this.assertTrue(clone.testInit);
    this.assertEquals(2, clone.length);

    this.assertTrue(this.sandbox.map(function(i) {return i;}).testInit);
    this.assertEquals(2, this.sandbox.map(function(i) {return i;}).length);
  },

  testDependencies : function()
  {
    if (q.$$qx.core.Environment.get("qx.debug")) {
      this.skip("Only reasonable in non-debug version.")
    }
    this.assertUndefined(q.$$qx.Class, "Class");
    this.assertUndefined(q.$$qx.Interface, "Interface");
    this.assertUndefined(q.$$qx.Mixin, "Mixin");
    this.assertUndefined(q.$$qx.core.Assert, "Assert");
    if (q.$$qx.event) {
      this.assertUndefined(q.$$qx.event.Registration, "event.Registration");
    }
  },

  testNoConflict : function() {
    this.assertEquals(q, qxWeb);
  }
});

testrunner.define({
  classname: "q",

  setUp : testrunner.globalSetup,
  tearDown : testrunner.globalTeardown,

  testUnique : function() {
    var c = q("#sandbox").add(q("#sandbox"));
    this.assertEquals(2, c.length);
    this.assertTrue(c.is("#sandbox"));
    var u = c.unique();
    this.assertEquals(1, u.length);
    this.assertTrue(u.is("#sandbox"));
  },

  testQuerySelector : function() {
    var test = document.createElement("div");
    test.id = "foo";
    document.getElementById("sandbox").appendChild(test);
    var collection = q("#foo");
    this.assertInstance(collection, q);
    this.assertEquals(1, collection.length);
    this.assertEquals(document.getElementById("foo"), collection[0]);
  },

  testContext : function() {
    var container1 = document.createElement("div");
    var inner1 = document.createElement("h2");
    inner1.id = "inner1";
    container1.appendChild(inner1);
    document.getElementById("sandbox").appendChild(container1);

    var container2 = document.createElement("div");
    var inner2 = document.createElement("h2");
    inner2.id = "inner2";
    container2.appendChild(inner2);
    document.getElementById("sandbox").appendChild(container2);

    // no context
    this.assertEquals(2, q("#sandbox h2").length);
    // element as context
    var coll1 = q("h2", container1);
    this.assertEquals(1, coll1.length);
    this.assertEquals("inner1", coll1[0].id);

    // collection as context
    var coll2 = q("h2", q(container1));
    this.assertEquals(1, coll2.length);
    this.assertEquals("inner1", coll2[0].id);
  }
});


testrunner.define({
  classname: "Manipulating",

  setUp : testrunner.globalSetup,
  tearDown : testrunner.globalTeardown,

  testCreateDiv : function() {
    this.assertNotNull(q.create("<div/>"));
    this.assertEquals(1, q.create("<div/>")[0].nodeType);
  },

  testCreateWithContext : function() {
    var onIframeLoad = function() {
      this.resume(function() {
        var frameDoc = frame[0].contentDocument;
        var frameNode = q.create("<div id='foo'>", frameDoc).appendTo(frameDoc.body);
        this.assertEquals(q.getDocument(frameNode[0]), frameDoc);
        this.assertEquals(frameDoc.body, frameNode.getAncestors()[0]);
      }, this);
    };
    var frame = q.create('<iframe src="media.html"></iframe>')
    .once("load", onIframeLoad, this)
    .appendTo("#sandbox");

    this.wait(1000);
  },

  testWrapElement : function() {
    var test = q.create("<div id='testdiv'/>");
    test.appendTo(this.sandbox[0]);
    var el = document.getElementById("testdiv");
    this.assertEquals(el, q(el)[0]);
    this.assertEquals(el, q([el])[0]);
    test.remove();
  },

  testClone : function() {
    var orig = q.create("<div id='testdiv'>abc</div>");
    var clone = orig.clone();
    this.assertNotEquals(orig[0], clone[0]);
    this.assertEquals(orig.getAttribute("id"), clone.getAttribute("id"));
    this.assertEquals(orig.getHtml(), clone.getHtml());

    //must be ignored:
    q([window, document]).clone();
  },


  testCloneWithEvents : function() {
    var orig = q.create("<div id='testdiv'>abc</div>");
    var called = 0;
    orig.on("click", function() {
      called++;
    });
    orig.on("custom", function() {
      called--;
    });
    var clone = orig.clone(true);
    clone.emit("click");
    this.assertEquals(1, called);

    orig.emit("click");
    this.assertEquals(2, called);

    orig.emit("custom");
    this.assertEquals(1, called);

    clone.emit("custom");
    this.assertEquals(0, called);
  },


  testCloneWithEventsDeep : function() {
    var orig = q.create("<div id='testdiv'>abc</div>");
    var origInner = q.create("<div id='inner'>def</div>");
    origInner.appendTo(orig);
    var called = 0;
    origInner.on("click", function() {
      called++;
    });

    var clone = orig.clone(true);
    var children = clone.getChildren();
    q(children[0]).emit("click");
    this.assertEquals(1, called);
  },


  testCloneWithNestedDomStructure : function() {
    var orig = q.create("<span id='container'><span id='subcontainer'><a href='#' title='test' class='foo'></a></span></span>");

    var clone = orig.getChildren().clone();
    var secondClone = orig.getChildren().clone(true);

    this.assertEquals(1, clone.length, "Cloning without events failed!");
    this.assertEquals(1, secondClone.length, "Cloning with events failed!");
  },


  testAppendToRemove : function() {
    var test = q.create("<div/>");
    test.appendTo(this.sandbox[0]);
    this.assertEquals(this.sandbox[0], test[0].parentNode);
    test.remove();
    // In legacy IEs, nodes removed from the DOM will have a document fragment
    // parent (node type 11)
    this.assert(!test[0].parentNode || test[0].parentNode.nodeType !== 1);

    // must be ignored:
    q([window, document]).remove();
  },

  "test appendTo with cloned collection" : function() {
    var test = q.create('<span class="child">foo</span><span class="child">foo</span');
    test.appendTo(this.sandbox[0]);
    var parent = q.create('<div class="parent"></div><div class="parent"></div>');
    parent.appendTo(this.sandbox[0]);
    q(".child").appendTo(q(".parent"));
    this.assertEquals(q(".parent .child~.child").length, 2);
  },

  "test appendTo with selector" : function()
  {
    var test = q.create('<span class="child">foo</span><span class="child">foo</span');
    test.appendTo("#sandbox");
    this.assertEquals(2, q("#sandbox .child").length);

    //must be ignored:
    q([window, document]).appendTo("#sandbox");
  },

  "test empty" : function() {
    var test = q.create("<div><p>test</p></div>");
    test.empty();
    this.assertEquals("", test[0].innerHTML);

    //must be ignored:
    q([window, document]).empty();
  },

  "test empty and don't destroy children in IE" : function() {
    // see [BUG #7323]

    var el = q.create("<div>foo<p>bar</p></div>");
    var ieSpecialTreatment = function(html) {
      // IE uses uppercase tag names and inserts whitespace
      return html.toLowerCase().replace(/\s+/, "");
    };

    q('#sandbox').empty().append(el);
    this.assertEquals("foo<p>bar</p>", ieSpecialTreatment(el.getHtml()));
    q('#sandbox').empty().append(el);
    this.assertEquals("foo<p>bar</p>", ieSpecialTreatment(el.getHtml()));
    this.assertEquals("<div>foo<p>bar</p></div>", ieSpecialTreatment(q('#sandbox').getHtml()));
  },

  testAppendHtmlString : function() {
    var test = q.create("<ul><li>Foo</li><li>Bar</li></ul>");
    test.appendTo(this.sandbox[0]);

    q("#sandbox li").append('<h2>Hello</h2><span>Affe</span>');
    this.assertEquals(2, q("#sandbox li").has("h2").length);
    this.assertEquals(2, q("#sandbox li").has("span").length);

    //must be ignored:
    q([window, document]).append("<h2>Foo</h2>");
  },

  testAppendCollection : function() {
    var test = q.create("<ul><li>Foo</li><li>Bar</li></ul>");
    test.appendTo(this.sandbox[0]);

    var children = q.create('<h2>Hello</h2><span>Affe</span>');
    q("#sandbox li").append(children);
    this.assertEquals(2, q("#sandbox li").has("h2").length);
    this.assertEquals(2, q("#sandbox li").has("span").length);
  },

  testScroll : function()
  {
    var t = q.create('<div id="test" style="overflow:auto; width:50px; height:50px;"><div style="width:150px; height:150px;">AAAAA</div></div>');
    t.appendTo(this.sandbox[0]);
    q("#test").setScrollLeft(50).setScrollTop(50);
    this.assertEquals(50, q("#test").getScrollLeft());
    this.assertEquals(50, q("#test").getScrollTop());
  },

  testAnimateScrollLeft : function()
  {
    var t = q.create('<div id="test" style="overflow:auto; width:50px; height:50px;"><div style="width:150px; height:150px;">AAAAA</div></div>');
    t.appendTo(this.sandbox[0]);
    q("#test").on("animationEnd", function() {
      this.resume(function() {
        this.assertEquals(50, q("#test").getScrollLeft());
      }, this);
    }, this);

    setTimeout(function() {
      q("#test").setScrollLeft(50, 500);
    }, 100);

    this.wait(1500);
  },

  testAnimateScrollTop : function()
  {
    var t = q.create('<div id="test" style="overflow:auto; width:50px; height:50px;"><div style="width:150px; height:150px;">AAAAA</div></div>');
    t.appendTo(this.sandbox[0]);
    q("#test").on("animationEnd", function() {
      this.resume(function() {
        this.assertEquals(50, q("#test").getScrollTop());
      }, this);
    }, this);

    setTimeout(function() {
      q("#test").setScrollTop(50, 500);
    }, 100);

    this.wait(1500);
  },

  "test before with HTML string": function()
  {
    var test = q.create('<p>Affe</p><p>Affe</p>');
    test.appendTo(this.sandbox[0]);
    q("#sandbox p").before('<h2>Juhu</h2>');
    this.assertEquals(2, q("#sandbox h2 + p").length);

    //must be ignored:
    q([window, document]).before("<p>Foo</p>");
  },

  "test before with array of HTML strings": function()
  {
    var test = q.create('<p>Affe</p><p>Affe</p>');
    test.appendTo(this.sandbox[0]);
    q("#sandbox p").before(['<h2>Juhu</h2>', '<h3>Kinners</h3>']);
    this.assertEquals(2, q("#sandbox h2 + h3 + p").length);
  },

  "test before with collection": function()
  {
    var test = q.create('<p>Affe</p><p>Affe</p>');
    test.appendTo(this.sandbox[0]);
    var elements = q.create('<h2>Juhu</h2><h3>Kinners</h3>');
    q("#sandbox p").before(elements);
    this.assertEquals(2, q("#sandbox h2 + h3 + p").length);
  },

  "test after with HTML string" : function()
  {
    var test = q.create('<p>Affe</p><p>Affe</p>');
    test.appendTo(this.sandbox[0]);
    q("#sandbox p").after('<h2>Juhu</h2>');
    this.assertEquals(2, q("#sandbox p + h2").length);

    //must be ignored:
    q([window, document]).after("<p>Foo</p>");
  },

  "test after with array of HTML strings": function()
  {
    var test = q.create('<p>Affe</p><p>Affe</p>');
    test.appendTo(this.sandbox[0]);
    q("#sandbox p").after(['<h2>Juhu</h2>', '<h3>Kinners</h3>']);
    this.assertEquals(2, q("#sandbox p + h2 + h3").length);
  },

  "test after with collection": function()
  {
    var test = q.create('<p>Affe</p><p>Affe</p>');
    test.appendTo(this.sandbox[0]);
    var elements = q.create('<h2>Juhu</h2><h3>Kinners</h3>');
    q("#sandbox p").after(elements);
    this.assertEquals(2, q("#sandbox p + h2 + h3").length);
  },

  testFocus : function()
  {
    var obj = {
      focused : 0
    };
    var onFocus =  function(ev) {
      this.focused++;
    };
    var test = q.create('<input type="text"></input><input type="text"></input>')
    .appendTo("#sandbox").on("focus", onFocus, obj);

    // IE won't focus the element immediately after adding it to the DOM
    window.setTimeout(function() {
      test.focus();
    }, 200);

    var that = this;
    window.setTimeout(function() {
      that.resume(function() {
        this.assertEquals(1, obj.focused);
      }, that);
    }, 400);

    this.wait();
  },

  testBlur : function()
  {
    var obj = {
      blurred : 0
    };
    var onBlur =  function(ev) {
      this.blurred++;
    };
    var test = q.create('<input type="text"></input><input type="text"></input>')
    .appendTo("#sandbox").on("blur", onBlur, obj);

    // IE won't focus the element immediately after adding it to the DOM
    window.setTimeout(function() {
      test.focus();
    }, 200);

    window.setTimeout(function() {
      test.blur();
    }, 400);

    var that = this;
    window.setTimeout(function() {
      that.resume(function() {
        this.assertEquals(1, obj.blurred);
      }, that);
    }, 500);

    this.wait();
  },

  "test insertAfter with element" : function()
  {
    q.create('<h1>Foo</h1>').
    appendTo("#sandbox");
    q.create('<h2>Bar</h2><h3>Baz</h3>').insertAfter(q("#sandbox h1")[0]);
    this.assertEquals(1, q("#sandbox h1 + h2 + h3").length);

    //must be ignored:
    q([window, document]).insertAfter(q("#sandbox h1")[0]);
  },

  "testInsertAfter with collection" : function()
  {
    q.create('<h1>Foo</h1><h1>Foo</h1>').
    appendTo("#sandbox");
    q.create('<h2>Bar</h2><h3>Baz</h3>').insertAfter("#sandbox h1");
    this.assertEquals(2, q("#sandbox h1 + h2 + h3").length);
  },

  "test insertBefore with element" : function()
  {
    q.create('<h1>Foo</h1>').
    appendTo("#sandbox");
    q.create('<h2>Bar</h2><h3>Baz</h3>').insertBefore(q("#sandbox h1")[0]);
    this.assertEquals(1, q("#sandbox h2 + h3 + h1").length);

    //must be ignored:
    q([window, document]).insertBefore(q("#sandbox h1")[0]);
  },

  "testInsertBefore with collection" : function()
  {
    q.create('<h1>Foo</h1><h1>Foo</h1>').
    appendTo("#sandbox");
    q.create('<h2>Bar</h2><h3>Baz</h3>').insertBefore("#sandbox h1");
    this.assertEquals(2, q("#sandbox h2 + h3 + h1").length);
  },

  "test wrap with HTML string" : function()
  {
    var test = q.create('<span class="baz">Inner</span><span class="baz">Inner</span>')
    .appendTo("#sandbox");
    test.wrap('<div class="foo"><p class="bar"/></div>');
    this.assertEquals(2, q("#sandbox .foo .bar .baz").length);

    //must be ignored:
    q([window, document]).wrap("<div></div>");
  },

  "test wrap with element" : function()
  {
    var test = q.create('<span class="baz">Inner</span><span class="baz">Inner</span>')
    .appendTo("#sandbox");
    var wrapper = q.create('<div class="foo"><p class="bar"/></div>').appendTo('#sandbox');
    test.wrap(wrapper[0]);
    this.assertEquals(2, q("#sandbox .foo .bar .baz").length);
  },

  "test wrap with selector" : function()
  {
    var test = q.create('<span class="baz">Inner</span><span class="baz">Inner</span>')
    .appendTo('#sandbox');
    q.create('<div class="foo"><p class="bar"/></div>').appendTo('#sandbox');
    test.wrap('.foo');
    this.assertEquals(2, q('#sandbox .foo .bar .baz').length);
  },

  "test wrap with list of elements" : function()
  {
    var test = q.create('<span class="baz">Inner</span><span class="baz">Inner</span>')
    .appendTo('#sandbox');
    var wrapper = q.create('<div class="foo"><p class="bar"/></div>').appendTo('#sandbox');
    test.wrap([wrapper[0]]);
    this.assertEquals(2, q('#sandbox .foo .bar .baz').length);
  },

  "test wrap with collection" : function()
  {
    var test = q.create('<span class="baz">Inner</span><span class="baz">Inner</span>')
    .appendTo('#sandbox');
    var wrapper = q.create('<div class="foo"><p class="bar"/></div>').appendTo('#sandbox');
    test.wrap(wrapper);
    this.assertEquals(2, q('#sandbox .foo .bar .baz').length);
  }
});



testrunner.define({
  classname : "Selector",

  setUp : testrunner.globalSetup,
  tearDown : testrunner.globalTeardown,

  testId : function() {
    var test = q.create("<div id='testdiv'/>");
    test.appendTo(this.sandbox[0]);
    this.assertEquals(test[0], q("#testdiv")[0]);
    test.remove();
  }
});


testrunner.define({
  classname : "Traversing",

  setUp : testrunner.globalSetup,
  tearDown : testrunner.globalTeardown,

  testIsRendered : function() {
    this.assertTrue(this.sandbox.isRendered());
    this.assertFalse(q.create("<div>").isRendered());
  },

  testAddElement : function() {
    var test = q.create("<div id='testdiv'/>");
    this.assertEquals(1, test.length);
    test.add(document.body);
    this.assertEquals(2, test.length);
  },

  testAddCollection : function() {
    var test = q.create("<div id='testdiv'/>");
    var toAdd = q.create("<h2>Foo</h2>");
    this.assertEquals(1, test.length);
    test.add(toAdd);
    this.assertEquals(2, test.length);
  },

  testAddIllegal : function() {
    var test = q.create("<div id='testdiv'/>")
    .add(window)
    .add(document)
    .add("affe")
    .add(42)
    .add(true)
    .add({});
    this.assertEquals(3, test.length);
  },

  testGetChildren : function() {
    var test = q.create("<div><p>test</p></div>");
    var res = test.getChildren();
    this.assertInstance(res, qxWeb);
    this.assertEquals(1, res.length);
    this.assertEquals(1, test.getChildren()[0].nodeType);
  },

  testGetChildrenSelector : function() {
    var test = q.create("<div><h1/><p/></div>");
    var res = test.getChildren("div");
    this.assertInstance(res, qxWeb);
    this.assertEquals(0, res.length);
    this.assertEquals(1, test.getChildren("h1").length);
  },

  testforEach : function() {
    var test = q.create("<div id='testdiv'/>");
    test.add(q.create("<div/>")[0]);
    var self = this;
    var i = 0;
    test.forEach(function(item, id, array) {
      self.assertEquals(self, this);
      self.assertEquals(test[i], item);
      self.assertEquals(i, id);
      self.assertEquals(test, array);
      i++;
    }, this);
  },

  testForEachElement : function() {
    var test = q.create("<div/><h1/>").add(window);
    var exec = 0;
    test._forEachElement(function(item) {
      exec++;
      this.assertNotEquals(window, item);
      this.assertEquals(1, item.nodeType);
    }, this);
    this.assertEquals(2, exec);

    exec = 0;
    test._forEachElementWrapped(function(item) {
      exec++;
      this.assertNotEquals(window, item);
      this.assertNotEquals(window, item[0]);
      this.assertInstance(item, qxWeb);
      this.assertEquals(1, item[0].nodeType);
      this.assertEquals(1, item.length);
    }, this);
    this.assertEquals(2, exec);
  },

  testGetParents : function() {
    var test = q.create("<div id='testdiv'/>");
    test.appendTo(this.sandbox[0]);
    var res = test.getParents();
    this.assertInstance(res, qxWeb);
    this.assertEquals(this.sandbox[0], res[0]);
    test.remove();
  },

  testIsChildOf : function(){
    var test = q.create("<div id='testdiv'><div id='testchild'><div id='testchild2'></div></div><div>");
    test.appendTo(this.sandbox[0]);
    this.assertTrue(q("#testchild").isChildOf(test));
    this.assertTrue(q("#testchild2").isChildOf(test));
    this.assertTrue(q("#testchild2").isChildOf(q("#testchild")));
    this.assertTrue(test.isChildOf(q(this.sandbox)));
    this.assertTrue(test.find("div").isChildOf(q("#testchild")));
    test.remove();
  },

  testGetParentsSelector : function() {
    var test = q.create("<a id='parent'><div id='test'/></a>");
    test.appendTo(this.sandbox[0]);
    var parent = q("#parent");
    var res = q("#test").getParents("a");
    this.assertInstance(res, qxWeb);
    this.assertEquals(parent[0], res[0], "Element mismatch");
    this.assertEquals(0, q("#test").getParents("div").length);
    test.remove();
  },

  testGetAncestors : function() {
    var test = q.create('<div id="ancestor"><div id="parent"><div id="child"></div></div></div>');
    test.appendTo(this.sandbox[0]);
    var ancestors = q("#child").getAncestors();
    this.assertInstance(ancestors, qxWeb);
    //parent ancestor sandbox body documentElement document
    this.assertEquals(6, ancestors.length);

    this.assertEquals("parent", ancestors[0].id);
    this.assertEquals(document, ancestors[5]);
    test.remove();
  },

  testGetAncestorsSelector : function() {
    var test = q.create('<div id="ancestor"><div id="parent"><div id="child"></div></div></div>');
    test.appendTo(this.sandbox[0]);
    var ancestors = q("#child").getAncestors("div");
    this.assertInstance(ancestors, qxWeb);
    this.assertEquals(3, ancestors.length);
    this.assertEquals("parent", ancestors[0].id);
    this.assertEquals("sandbox", ancestors[2].id);
    test.remove();
  },

  testGetAncestorsUntil : function() {
    var test = q.create('<div id="ancestor"><div id="parent"><div id="child"></div></div></div>');
    test.appendTo(this.sandbox[0]);
    var ancestors = q("#child").getAncestorsUntil("body");
    this.assertInstance(ancestors, qxWeb);
    this.assertEquals(3, ancestors.length);
    this.assertEquals("parent", ancestors[0].id);
    this.assertEquals("sandbox", ancestors[2].id);

    ancestors = q("#child").getAncestorsUntil("body", "#sandbox");
    this.assertEquals(1, ancestors.length);
    this.assertEquals("sandbox", ancestors[0].id);
    test.remove();
  },

  testGetClosest : function() {
    var test = q.create("<div><a id='closest'><div><div id='test'/></div></a></div>");
    test.appendTo(this.sandbox[0]);
    this.assertEquals(q("#closest")[0], q("#test").getClosest("a")[0], "Element mismatch");
    var res = q("#test").getClosest("a");
    this.assertInstance(res, qxWeb);
    this.assertEquals(1, res.length, "Ancestor not found");
    this.assertEquals(1, q("#test").getClosest("#test").length, "Self not found");
    this.assertEquals(0, q("#test").getClosest("#no").length, "Found unexpected");
    test.remove();
  },

  testFilter : function() {
    var test = q.create("<div id='test' class='item'/><div class='item'/>");
    test.appendTo(this.sandbox[0]);
    var collection = q(".item");
    this.assertEquals(q("#test")[0], collection.filter("#test")[0], "Element mismatch");
    var res = collection.filter("#test");
    this.assertInstance(res, qxWeb);
    this.assertEquals(1, res.length);
    test.remove();
  },

  testFilterSelector : function() {
    var col = q([]);
    var test = q.create("<div id='test' class='item'/>");
    var other = q.create("<div class='item'/>");
    col.add(test[0]);
    col.add(other[0]);
    this.assertEquals(test[0], col.filter("#test")[0], "Element mismatch");
    var res = col.filter("#test");
    this.assertInstance(res, qxWeb);
    this.assertEquals(1, res.length);
    this.assertEquals(2, col.filter("div").length);
  },

  testFilterFunction : function() {
    var test = q.create("<div id='test' class='item'/><div class='item'/>");
    test.appendTo(this.sandbox[0]);
    var collection = q(".item");
    this.assertEquals(q("#test")[0], collection.filter(function(item) {
      return item.id == "test";
    })[0], "Element mismatch");
    var res = collection.filter("#test");
    this.assertInstance(res, qxWeb);
    this.assertEquals(1, res.length);
    test.remove();
  },

  testFind : function() {
    var test = q.create("<div id='outer'><div><div id='test'/><div/></div></div>");
    test.appendTo(this.sandbox[0]);
    var res = q("#outer").find("div");
    this.assertInstance(res, qxWeb);
    this.assertEquals(3, res.length);
    this.assertEquals(q("#test")[0], q("#outer").find("#test")[0], "Element mismatch");
    this.assertEquals(1, q("#outer").find("#test").length);
    test.remove();
  },

  testGetContents : function() {
    var html = "<div class='container'><h1>One</h1><!-- first comment -->foo</div>";
    html += "<div class='container'><h1>Two</h1><!-- second comment -->bar</div>";
    var test = q.create(html);
    test.appendTo(this.sandbox[0]);
    var contents = q(".container").getContents();
    this.assertInstance(contents, qxWeb);
    this.assertEquals(2, contents.length);
    this.assertEquals(1, contents[0].nodeType);
    this.assertEquals(1, contents[1].nodeType);
    test.remove();

    //must be ignored:
    q(window).getContents();
  },

  testIs : function() {
    var html = "<ul class='test'><li>Item</li><li>Item</li><li class='foo'>Item</li></ul>";
    var test = q.create(html);
    test.appendTo(this.sandbox[0]);
    this.assertTrue(q(".test li").is(".foo"));
    this.assertFalse(q(".test li").is("#bar"));
    test.remove();
  },

  testIsWithFunction : function() {
    var html = "<ul class='test'><li>Item</li><li>Item</li><li class='foo'>Item</li></ul>";
    var test = q.create(html);
    test.appendTo(this.sandbox[0]);
    this.assertTrue(q(".test li").is(function(item) {
      return item.className == "foo";
    }));
    test.remove();
  },

  testEq : function() {
    var html = '<ul class="test"><li id="a">A</li><li id="b">B</li><li id="c">C</li></ul>';
    var test = q.create(html);
    test.appendTo(this.sandbox[0]);
    var res = q(".test li").eq(1);
    this.assertInstance(res, qxWeb);
    this.assertEquals("b", res[0].id);
    this.assertEquals("b", q(".test li").eq(-2)[0].id);
    test.remove();
  },

  testGetFirst : function() {
    var html = '<p id="first" class="foo">Affe</p><h2 class="foo">Juhu</h2><div class="foo">Hugo</div>';
    var test = q.create(html);
    test.appendTo(this.sandbox[0]);
    var res = q(".foo").getFirst();
    this.assertInstance(res, qxWeb);
    this.assertEquals(1, res.length);
    this.assertEquals(document.getElementById("first"), q(".foo").getFirst()[0]);
    test.remove();
  },

  testGetLast : function() {
    var html = '<p class="foo">Affe</p><h2 class="foo">Juhu</h2><div id="last" class="foo">Hugo</div>';
    var test = q.create(html);
    test.appendTo(this.sandbox[0]);
    var res = q(".foo").getLast();
    this.assertInstance(res, qxWeb);
    this.assertEquals(1, res.length);
    this.assertEquals(document.getElementById("last"), q(".foo").getLast()[0]);
    test.remove();
  },

  testHas : function() {
    var html = '<ul class="test">'+
    '  <li>Foo</li>' +
    '  <li id="target1"><a class="affe" href="#">Bar</a></li>' +
    '  <li>Baz</li>' +
    '</ul>' +
    '<ul class="test">' +
    '  <li>Foo</li>' +
    '  <li id="target2"><a class="affe" href="#">Bar</a></li>' +
    '  <li>Baz</li>' +
    '</ul>';
    var test = q.create(html);
    test.appendTo(this.sandbox[0]);
    this.assertEquals(6, q(".test li").length);
    var res = q(".test li").has(".affe");
    this.assertInstance(res, qxWeb);
    this.assertEquals(2, res.length);
    this.assertEquals("target1", q(".test li").has(".affe")[0].id);
    this.assertEquals("target2", q(".test li").has(".affe")[1].id);
    test.remove();
    this.assertEquals(0, q(window).has("body").length);
  },

  testGetNext : function() {
    var html = '<p class="test" id="foo">foo</p>\nText\n<p id="bar">bar</p><p id="baz">baz</p>';
    var test = q.create(html);
    test.appendTo(this.sandbox[0]);
    var testNext = q(".test").getNext();
    this.assertInstance(testNext, qxWeb);
    this.assertEquals(1, testNext.length);
    this.assertEquals("bar", q("#foo").getNext()[0].id);

    // check for null next
    this.assertEquals(0, test.eq(3).getNext().length);
    test.remove();
  },

  testGetNextWithSelector : function() {
    var html = '<div>a</div><p>f</p><div>f</div><p class="foo">e</p> ';
    var test = q.create(html);
    test.appendTo(this.sandbox[0]);
    var testNext = q("#sandbox div").getNext(".foo");
    this.assertEquals(1, testNext.length);
    this.assertInstance(testNext, qxWeb);
    this.assertEquals("foo", q("#sandbox div").getNext(".foo")[0].className);
    test.remove();
  },

  testGetNextAll : function() {
    var html = '<div><span id="test">a</span><span>f</span><span id="foo">f</span></div><p>foo</p>';
    var test = q.create(html);
    test.appendTo(this.sandbox[0]);
    var testNext = q("#test").getNextAll();
    this.assertInstance(testNext, qxWeb);
    this.assertEquals(2, testNext.length);
    this.assertEquals(1, q("#test").getNextAll("#foo").length);
    this.assertEquals(document.getElementById("foo"), q("#test").getNextAll("#foo")[0]);
    test.remove();
  },

  testGetNextUntil : function() {
    var html = '<ul>'
    + '  <li class="first">a</li>'
    + '  <li>f</li>'
    + '  <li>f</li>'
    + '  <li class="last">e</li>'
    + '</ul>'
    + '<p class="first">a</p>'
    + '<p>f</p>'
    + '<p>f</p>'
    + '<p class="last">e</p>';
    var test = q.create(html);
    test.appendTo(this.sandbox[0]);
    var res = q("#sandbox .first").getNextUntil(".last");
    this.assertInstance(res, qxWeb);
    this.assertEquals(4, res.length);
    this.assertEquals("LI", res[0].tagName);
    this.assertEquals("LI", res[1].tagName);
    this.assertEquals("P", res[2].tagName);
    this.assertEquals("P", res[3].tagName);
    test.remove();
  },

  testGetPrev : function() {
    var html = '<p class="test" id="foo">foo</p>\nText\n<p id="bar">bar</p><p id="baz">baz</p>';
    var test = q.create(html);
    test.appendTo(this.sandbox[0]);
    var testPrev = q("#baz").getPrev();
    this.assertInstance(testPrev, qxWeb);
    this.assertEquals(1, testPrev.length);
    this.assertEquals("bar", q("#baz").getPrev()[0].id);
    test.remove();
  },

  testGetPrevWithSelector : function() {
    var html = '<h1>A</h1><p>f</p>'
    + '<h2 class="foo">A</h2><p>f</p>'
    + '<h3>A</h3><p>f</p>'
    + '<h4 class="foo">A</h4><p>f</p>';
    var test = q.create(html);
    test.appendTo(this.sandbox[0]);
    var res = q("#sandbox p").getPrev(".foo");
    this.assertInstance(res, qxWeb);
    this.assertEquals(2, res.length);
    this.assertEquals("foo", res[0].className);
    this.assertEquals("foo", res[1].className);
    this.assertEquals("H2", res[0].tagName);
    this.assertEquals("H4", res[1].tagName);
    test.remove();
  },

  testGetPrevAll : function() {
    var html = '<p>foo</p><div><span>f</span><span id="foo">f</span><span id="test">a</span></div>';
    var test = q.create(html);
    test.appendTo(this.sandbox[0]);
    var res = q("#test").getPrevAll();
    this.assertInstance(res, qxWeb);
    this.assertEquals(2, res.length);
    this.assertEquals(1, q("#test").getPrevAll("#foo").length);
    this.assertEquals(document.getElementById("foo"), q("#test").getPrevAll("#foo")[0]);
    test.remove();
  },

  testGetPrevUntil : function() {
    var html = '<ul>'
    + '  <li class="first">a ONE</li>'
    + '  <li>f TWO</li>'
    + '  <li>f THREE</li>'
    + '  <li class="last">e</li>'
    + '</ul>'
    + '<p class="first">a</p>'
    + '<p>f</p>'
    + '<p>f</p>'
    + '<p class="last">e</p>';
    var test = q.create(html);
    test.appendTo(this.sandbox[0]);
    var res = q("#sandbox .last").getPrevUntil(".first");
    this.assertInstance(res, qxWeb);
    this.assertEquals(4, res.length);
    this.assertEquals("LI", res[0].tagName);
    this.assertEquals("LI", res[1].tagName);
    this.assertEquals("P", res[2].tagName);
    this.assertEquals("P", res[3].tagName);
    test.remove();
  },

  testGetSiblings : function() {
    var html = '<ul class="test">'
    + '  <li id="juhu">A</li>'
    + '  <li>F</li>'
    + '  <li class="foo">F</li>'
    + '  <li>E</li>'
    + '</ul>';
    var test = q.create(html);
    test.appendTo(this.sandbox[0]);
    var res = q(".foo").getSiblings();
    this.assertInstance(res, qxWeb);
    this.assertEquals(3, res.length);
    this.assertEquals("A", res[0].innerHTML);
    this.assertEquals("F", res[1].innerHTML);
    this.assertEquals("E", res[2].innerHTML);

    res = q(".foo").getSiblings("#juhu");
    this.assertEquals(1, res.length);
    this.assertEquals("juhu", res[0].id);
    test.remove();
  },

  testNot : function() {
    var html = '<ul class="test">'
    + '  <li id="juhu">A</li>'
    + '  <li>F</li>'
    + '  <li class="foo">F</li>'
    + '  <li>E</li>'
    + '</ul>';
    var test = q.create(html);
    test.appendTo(this.sandbox[0]);
    var res = q(".test li").not(".foo");
    this.assertInstance(res, qxWeb);
    this.assertEquals(3, res.length);
    this.assertEquals(0, q.$$qx.bom.Selector.matches(".foo", res));
    test.remove();
  },

  testNotWithFunction : function() {
    var html = '<ul class="test">'
    + '  <li id="juhu">A</li>'
    + '  <li>F</li>'
    + '  <li class="foo">F</li>'
    + '  <li>E</li>'
    + '</ul>';
    var test = q.create(html);
    test.appendTo(this.sandbox[0]);
    var res = q(".test li").not(function(item) {
      return item.className.indexOf("foo") >=0;
    });
    this.assertInstance(res, qxWeb);
    this.assertEquals(3, res.length);
    this.assertEquals(0, q.$$qx.bom.Selector.matches(".foo", res));
    test.remove();
  },

  testGetOffsetParent : function() {
    var html = '<div><p class="foo">affe</p></div><div id="fixed" style="position:fixed"><p class="foo">affe</p></div>';
    var test = q.create(html);
    test.appendTo(this.sandbox[0]);
    var res = q(".foo").getOffsetParent();
    this.assertInstance(res, qxWeb);
    this.assertEquals(2, res.length);
    this.assertEquals(document.body, res[0]);
    this.assertEquals(document.getElementById("fixed"), res[1]);
    test.remove();
  },

  testIsElement : function()
  {
    this.assertTrue(q.isElement(document.body));
    this.assertTrue(q.isElement(q("#sandbox")[0]));
    this.assertFalse(q.isElement({}));
    q.create('<span id="affe">text</span>').appendTo(this.sandbox[0]);
    this.assertFalse(q.isElement(q("#sandbox #affe")[0].firstChild));
  },

  testIsNode : function()
  {
    this.assertTrue(q.isNode(document));
    this.assertTrue(q.isNode(q("#sandbox")[0]));
    this.assertFalse(q.isNode({}));
    q.create('<span id="affe">text</span>').appendTo(this.sandbox[0]);
    this.assertTrue(q.isNode(q("#sandbox #affe")[0].firstChild));
    this.assertTrue(q.isNode(document.createAttribute("id")));
  },

  testIsDocument : function()
  {
    this.assertTrue(q.isDocument(document));
    this.assertFalse(q.isDocument(q("#sandbox")[0]));
    this.assertFalse(q.isDocument({}));
  },

  testGetWindow : function()
  {
    this.assertEquals(window, q.getWindow(q("#sandbox")[0]));
  },

  testIsWindow : function()
  {
    this.assertTrue(q.isWindow(window));
    this.assertFalse(q.isWindow(document));
    this.assertFalse(q.isWindow(document.body));
  },

  testGetDocument : function()
  {
    this.assertEquals(document, q.getDocument(q("#sandbox")[0]));
    this.assertEquals(document, q.getDocument(window));
    this.assertEquals(document, q.getDocument(document));
  },

  testGetNodeName : function()
  {
    this.assertEquals("html", q.getNodeName(document.documentElement));
  },

  testGetNodeText : function()
  {
    this.assertEquals("monkeycheese", q.getNodeText(q.create("<div>monkey<p>cheese</p></div>")[0]));
  },

  testIsBlockNode : function()
  {
    this.assertTrue(q.isBlockNode(document.createElement("p")));
    this.assertFalse(q.isBlockNode(document.createElement("span")));
  },

  testIsNodeName : function()
  {
    this.assertTrue(q.isNodeName(document.createElement("p"), "p"));
    this.assertTrue(q.isNodeName(document.createTextNode("bla"), "#text"));
  },

  testIsTextNode : function()
  {
    this.assertTrue(q.isTextNode(document.createTextNode("bla")));
    this.assertFalse(q.isTextNode(document.createElement("p")));
  },

<<<<<<< HEAD
  testContains : function() {
    this.sandbox.append("<h2 class='foo'>Foo</h2>");

    this.assertEquals(1, qxWeb(document.documentElement).contains(document.body).length);
    this.assertEquals(1, this.sandbox.contains(q("#sandbox .foo")[0]).length);
    this.assertEquals(0, this.sandbox.contains(window).length);

    this.assertEquals(1, this.sandbox.contains(q("#sandbox .foo")).length);
    this.assertEquals(0, this.sandbox.contains(q("#sandbox .nope")).length);

    this.sandbox.push(window);
    this.sandbox.push(q.create("<div>")[0]);
    this.assertEquals(2, this.sandbox.contains(q("#sandbox .foo")).length);
    this.assertEquals(0, this.sandbox.contains(q("#sandbox .nope")).length);
=======
  testEqualNodes : function()
  {
    // same node
    var node1 = q("#sandbox");
    var node2 = "#sandbox";
    this.assertTrue(q.equalNodes(node1, node2));

    // same node types/names
    node1 = q.create("<div>");
    node2 = q.create("<div>");
    this.assertTrue(q.equalNodes(node1, node2));

    // different node types
    node1 = q.create("<p>Foo</p>")[0];
    node2 = q.create("<p>Foo</p>")[0].firstChild;
    this.assertFalse(q.equalNodes(node1, node2));

    // different node names
    node1 = q.create("<div class='foo'>");
    node2 = q.create("<h2 class='foo'>");
    this.assertFalse(q.equalNodes(node1, node2));

    // same attributes/values
    node1 = q.create("<div style='display:block' class='foo'>");
    node2 = q.create("<div style='display:block' class='foo'>");
    this.assertTrue(q.equalNodes(node1, node2));

    // same attributes/different values
    node1 = q.create("<div class='foo' style='display:block'>");
    node2 = q.create("<div class='foo' style='display:none'>");
    this.assertFalse(q.equalNodes(node1, node2));

    // same attributes/values in different order
    node1 = q.create("<div class='foo' style='display:block'>");
    node2 = q.create("<div style='display:block' class='foo'>");
    this.assertTrue(q.equalNodes(node1, node2));

    // different attributes length
    node1 = q.create("<img src='foo.png' class='bar'>");
    node2 = q.create("<img src='foo.png'>");
    this.assertFalse(q.equalNodes(node1, node2));

    // same children
    node1 = q.create("<div class='foo'><p class='bar'>Foo</p></div>");
    node2 = q.create("<div class='foo'><p class='bar'>Foo</p></div>");
    this.assertTrue(q.equalNodes(node1, node2));

    // different children
    node1 = q.create("<div class='foo'><p class='bar'>Foo</p></div>");
    node2 = q.create("<div class='foo'><p class='baz'>Foo</p></div>");
    this.assertFalse(q.equalNodes(node1, node2));

    // same children in different order
    node1 = q.create("<div><h2>Foo</h2><p>Bar</p></div>");
    node2 = q.create("<div><p>Bar</p><h2>Foo</h2></div>");
    this.assertFalse(q.equalNodes(node1, node2));

    // different children lengths
    node1 = q.create("<div><p>Foo</p></div>");
    node2 = q.create("<div><p>Foo</p><p>Foo</p></div>");
    this.assertFalse(q.equalNodes(node1, node2));
>>>>>>> ae6ae863
  }
});



testrunner.define({
  classname : "Css",

  setUp : testrunner.globalSetup,
  tearDown : testrunner.globalTeardown,

  testStyle : function() {
    var test = q.create("<div/>");
    test.appendTo(this.sandbox[0]);
    test.setStyle("width", "10px");
    this.assertEquals("10px", test.getStyle("width"));
    test.setStyle("padding-top", "5px");
    this.assertEquals("5px", test.getStyle("padding-top"));
    this.assertEquals("5px", test.getStyle("paddingTop"));
    test.remove();

    this.assertNull(q(window).getStyle("padding-top"));
    this.assertNull(q(document).getStyle("padding-top"));

    // must be ignored:
    q([window, document]).setStyle("padding-right", "10px");
    this.assertNull(q(window).getStyle("padding-right"));
    this.assertNull(q(document).getStyle("padding-right"));
  },

  testStyles : function() {
    var test = q.create("<div/>");
    test.appendTo(this.sandbox[0]);
    test.setStyles({"width": "10px", "height": "20px", "marginBottom" : "15px"});
    var result = test.getStyles(["width", "height", "margin-bottom", "marginBottom"]);
    this.assertEquals("10px", result.width);
    this.assertEquals("20px", result.height);
    this.assertEquals("15px", result.marginBottom);
    this.assertEquals("15px", result["margin-bottom"]);
    test.remove();
  },

  testSpecialProperties : function() {
    var props = {
      "css.appearance" : ["appearance", "searchfield"],
      "css.textoverflow" : ["textOverflow", "ellipsis"],
      "css.userselect" : ["userSelect", q.env.get("css.userselect.none")],
      "css.float" : ["float", "right"],
      "css.usermodify" : ["userModify", "read-only"],
      "css.boxsizing" : ["boxSizing", "border-box"]
    }

    for (var envKey in props) {
      var style = props[envKey][0];
      var envVal = q.env.get(envKey);
      if (!envVal) {
        continue;
      }
      var value = props[envKey][1];
      var test = q.create("<div>affe</div>").appendTo(this.sandbox[0])
      .setStyle(style, value);

      this.assertEquals(value, test.getStyle(style));
    }
  },

  testClass : function() {
    var test = q.create("<div/><div/>");
    test.addClass("test");
    this.assertEquals("test", test.getAttribute("class"));
    this.assertEquals("test", test.eq(1).getAttribute("class"));
    this.assertEquals("test", test.getClass());
    this.assertTrue(test.eq(0).hasClass("test"));
    this.assertTrue(test.eq(1).hasClass("test"));
    test.toggleClass("test");
    this.assertFalse(test.eq(0).hasClass("test"));
    this.assertFalse(test.eq(1).hasClass("test"));
    this.assertEquals("", test.getClass());
    test.toggleClass("test");
    this.assertTrue(test.eq(0).hasClass("test"));
    this.assertTrue(test.eq(1).hasClass("test"));
    this.assertEquals("test", test.getClass());
    test.removeClass("test");
    this.assertFalse(test.eq(0).hasClass("test"));
    this.assertFalse(test.eq(1).hasClass("test"));
    this.assertEquals("", test.getClass());
    test.addClass("test");
    test.replaceClass("test", "foo");
    this.assertFalse(test.eq(0).hasClass("test"));
    this.assertFalse(test.eq(1).hasClass("test"));
    this.assertTrue(test.eq(0).hasClass("foo"));
    this.assertTrue(test.eq(1).hasClass("foo"));
    this.assertEquals("foo", test.getClass());

    // must be ignored:
    q([window, document]).addClass("test");
    this.assertEquals("", q(window).getClass("test"));
    this.assertEquals("", q(document).getClass("test"));
    this.assertFalse(q(window).hasClass("test"));
    this.assertFalse(q(document).hasClass("test"));
    q([window, document]).removeClass("test");
    q([window, document]).replaceClass("foo", "bar");
    q([window, document]).toggleClass("bar");
  },

  testClasses : function() {
    var test = q.create("<div/><div/>");
    test.addClasses(["foo", "bar"]);
    this.assertTrue(test.eq(0).hasClass("foo"));
    this.assertTrue(test.eq(0).hasClass("foo"));
    this.assertTrue(test.eq(1).hasClass("bar"));
    this.assertTrue(test.eq(1).hasClass("bar"));
    this.assertEquals("foo bar", test.getClass());
    test.toggleClass("bar");
    this.assertTrue(test.eq(0).hasClass("foo"));
    this.assertFalse(test.eq(0).hasClass("bar"));
    this.assertTrue(test.eq(1).hasClass("foo"));
    this.assertFalse(test.eq(1).hasClass("bar"));
    this.assertEquals("foo", test.getClass());
    test.addClass("bar");
    test.removeClasses(["foo", "bar"]);
    this.assertFalse(test.eq(0).hasClass("foo"));
    this.assertFalse(test.eq(0).hasClass("bar"));
    this.assertFalse(test.eq(1).hasClass("foo"));
    this.assertFalse(test.eq(1).hasClass("bar"));
    this.assertEquals("", test.getClass());
    test.addClass("bar");
    test.toggleClasses(["foo", "bar", "baz"]);
    this.assertTrue(test.eq(0).hasClass("foo"));
    this.assertFalse(test.eq(0).hasClass("bar"));
    this.assertTrue(test.eq(0).hasClass("baz"));
    this.assertTrue(test.eq(1).hasClass("foo"));
    this.assertFalse(test.eq(1).hasClass("bar"));
    this.assertTrue(test.eq(1).hasClass("baz"));
    this.assertMatch(test.getClass(), "foo baz");

    // must be ignored:
    q([window, document]).addClasses(["foo", "bar"]);
    q([window, document]).removeClasses(["foo", "bar"]);
    q([window, document]).toggleClasses(["foo", "bar", "baz"]);
  },

  testGetHeightElement : function() {
    var test = q.create("<div style='height: 100px'></div><div></div>");
    test.appendTo(this.sandbox[0]);
    this.assertNumber(test.getHeight());
    this.assertEquals(100, test.getHeight());
    test.remove();
  },

  testGetHeightNonDisplayedElement : function() {
    var test = q.create("<div style='display: none; height: 100px'></div><div></div>");
    test.appendTo(this.sandbox[0]);
    this.assertNumber(test.getHeight(true));
    this.assertEquals(100, test.getHeight(true));
    test.remove();
  },

  testGetHeightDocument : function() {
    this.assertNumber(q(document).getHeight());
  },

  testGetHeightWindow : function() {
    this.assertNumber(q(window).getHeight());
  },

  testGetWidthElement : function() {
    var test = q.create("<div style='width: 100px'></div><div></div>");
    test.appendTo(this.sandbox[0]);
    this.assertNumber(test.getWidth());
    this.assertEquals(100, test.getWidth());
    test.remove();
  },

  testGetWidthNonDisplayedElement : function() {
    var test = q.create("<div style='display: none; width: 100px'></div><div></div>");
    test.appendTo(this.sandbox[0]);
    this.assertNumber(test.getWidth(true));
    this.assertEquals(100, test.getWidth(true));
    test.remove();
  },

  testGetWidthDocument : function() {
    this.assertNumber(q(document).getWidth());
  },

  testGetWidthWindow : function() {
    this.assertNumber(q(window).getWidth());
  },

  testGetOffset : function() {
    var test = q.create("<div style='position: absolute; top: 100px'></div><div></div>");
    test.appendTo(this.sandbox[0]);
    this.assertNumber(test.getOffset().top);
    this.assertNumber(test.getOffset().right);
    this.assertNumber(test.getOffset().bottom);
    this.assertNumber(test.getOffset().left);
    this.assertEquals(100, test.getOffset().top);
    this.assertNull(q(window).getOffset());
    this.assertNull(q(document).getOffset());
  },

  testGetContentHeight : function() {
    var test = q.create("<div id='test'></div>").setStyles({
      position: "absolute",
      height: "200px",
      padding: "50px" });
    test.appendTo(this.sandbox[0]);

    this.assertEquals(200, test.getContentHeight());
  },

  testGetContentHeightNonDisplayedElement : function() {
    var test = q.create("<div id='test'></div>").setStyles({
      position: "absolute",
      height: "200px",
      padding: "50px",
      display: "none" });
    test.appendTo(this.sandbox[0]);

    this.assertEquals(200, test.getContentHeight(true));
  },

  testGetContentWidth : function() {
    var test = q.create("<div id='test'></div>").setStyles({
      position: "absolute",
      width: "200px",
      padding: "50px" });
    test.appendTo(this.sandbox[0]);

    this.assertEquals(200, test.getContentWidth());
  },

  testGetContentWidthNonDisplayedElement : function() {
    var test = q.create("<div id='test'></div>").setStyles({
      position: "absolute",
      width: "200px",
      padding: "50px",
      display: "none" });
    test.appendTo(this.sandbox[0]);

    this.assertEquals(200, test.getContentWidth(true));
  },

  testGetPosition : function()
  {
    var outer = q.create('<div id="outer"></div>').setStyles({
      padding: 0,
      backgroundColor: "red",
      position: "absolute",
      top: "0px",
      left: "0px"
    }).appendTo(this.sandbox[0]);

    var test = q.create('<div id="affe"></div>').setStyles({
      margin: "10px"
    }).appendTo(outer[0]);

    var pos = test.getPosition();
    this.assertEquals(10, pos.left);
    this.assertEquals(10, pos.top);
  },

  testIncludeStylesheet : function()
  {
    var styleSheet = "./style2.css";
    q.includeStylesheet(styleSheet);
    q.create('<div id="affe"></div>').appendTo(this.sandbox[0]);

    var self = this;
    window.setTimeout(function() {
      self.resume(function() {
        var val;
        if (typeof window.getComputedStyle == "function") {
          var compStyle = window.getComputedStyle(q("#sandbox #affe")[0], null);
          val = compStyle.borderTopWidth;
        }
        else {
          val = q("#sandbox #affe").getStyle("border-top-width");
        }
        this.assertEquals("1px", val);
      }, self);
    }, 250);

    this.wait(500);
  },

  testHideShow : function()
  {
    var test = q.create('<div style="display: inline">Yoohoo</div>')
    .appendTo(this.sandbox[0]);
    test.hide();
    this.assertEquals("none", test.getStyle("display"));
    test.show();
    this.assertEquals("inline", test.getStyle("display"));

    // no previous value:
    var test2 = q.create('<span style="display: none">Yoohoo</span>')
    .appendTo(this.sandbox[0]);
    test2.show();
    this.assertEquals("inline", test2.getStyle("display"));

    // must be ignored:
    q([window, document]).hide().show();
  }
});



testrunner.define({
  classname : "Attribute",

  setUp : testrunner.globalSetup,
  tearDown : testrunner.globalTeardown,

  testHtml : function() {
    var test = q.create("<div/>");
    test.setHtml("affe");
    this.assertEquals("affe", test[0].innerHTML);
    this.assertEquals("affe", test.getHtml());

    // must be ignored:
    q(window).setHtml("no way");
    q(document).setHtml("no way");
    this.assertNull(q(window).getHtml());
    this.assertNull(q(document).getHtml());

    this.sandbox.setHtml("<div id='one'/><div id='two'></div>");
    this.assertEquals(0, q("#sandbox > #one > #two").length);
    this.assertEquals(1, q("#sandbox > #two").length);
  },

  testAttribute : function() {
    var test = q.create("<div/>");
    test.setAttribute("id", "affe");
    this.assertEquals("affe", test[0].getAttribute("id"));
    this.assertEquals("affe", test.getAttribute("id"));
    test.removeAttribute("id");
    if (q.env.get("engine.name") == "mshtml" && q.env.get("browser.documentmode") < 8) {
      this.assertEquals("", test[0].getAttribute("id"));
      this.assertEquals("", test.getAttribute("id"));
    }
    else {
      this.assertNull(test[0].getAttribute("id"));
      this.assertNull(test.getAttribute("id"));
    }

    // must be ignored:
    q([window, document]).setAttribute("id", "affe");
    this.assertNull(q(window).getAttribute("id"));
    this.assertNull(q(document).getAttribute("id"));
    q([window, document]).removeAttribute("id");
  },

  testAttributes : function() {
    var test = q.create("<div/>");
    test.setAttributes({"id": "affe", "x": "y"});
    this.assertEquals("affe", test[0].getAttribute("id"));
    this.assertEquals("affe", test.getAttributes(["id", "x"]).id);
    this.assertEquals("y", test.getAttributes(["id", "x"]).x);
    test.removeAttributes(["id", "x"]);

    // removed attributes have empty string values in old IEs
    if (q.env.get("engine.name") == "mshtml" && q.env.get("browser.documentmode") < 8) {
      this.assertEquals("", test.getAttributes(["id", "x"]).id);
    }
    else {
      this.assertNull(test.getAttributes(["id", "x"]).id);
    }
    this.assertNull(test.getAttributes(["id", "x"]).x);
  },

  testProperty : function() {
    var test = q.create("<div/>");
    test.setProperty("affe", "AFFE");
    this.assertEquals("AFFE", test[0].affe);
    this.assertEquals("AFFE", test.getProperty("affe"));
  },

  testProperties : function() {
    var test = q.create("<div/>");
    test.setProperties({"affe": "AFFE", "x": "y"});
    this.assertEquals("AFFE", test[0].affe);
    this.assertEquals("AFFE", test.getProperties(["affe", "x"]).affe);
    this.assertEquals("y", test.getProperties(["affe", "x"]).x);
  },

  testGetSetValue : function()
  {
    q.create('<input type="text" value="affe"/>' +
      '<input type="checkbox" value="affe"/>' +
      '<select id="single"><option value="foo">Foo</option><option selected="selected" value="affe">Affe</option></select>')
    .appendTo(this.sandbox[0]);

    q.create('<select id="multiple" multiple="multiple">' +
        '<option selected="selected" value="foo">Foo</option>' +
        '<option value="bar">Bar</option>' +
        '<option selected="selected" value="baz">Baz</option>' +
        '<option value="boing">Boing</option>' +
      '</select>')
    .appendTo(this.sandbox[0]);

    this.assertEquals("affe", q("#sandbox input[type=text]").getValue());
    this.assertEquals("affe", q("#sandbox input[type=checkbox]").getValue());
    this.assertEquals("affe", q("#sandbox select").getValue());
    this.assertArrayEquals(["foo", "baz"], q("#multiple").getValue());

    q("#sandbox input").setValue("fnord");
    // setting the same value again sets the 'checked' attribute
    q("#sandbox input[type=checkbox]").setValue("affe");
    q("#sandbox select").setValue("foo");
    q("#multiple").setValue(["bar", "boing"]);

    this.assertEquals("fnord", q("#sandbox input[type=text]").getValue());
    this.assertTrue(q("#sandbox input[type=checkbox]").getAttribute("checked"));
    this.assertEquals("foo", q("#sandbox select").getValue());
    this.assertArrayEquals(["bar", "boing"], q("#multiple").getValue());

    // must not throw exceptions:
    q(window).setValue("no way");
    q(document).setValue("no way");
    this.assertNull(q(document).getValue());
    this.assertNull(q(window).getValue());
  }
});



testrunner.define({
  classname : "Animation",

  setUp : testrunner.globalSetup,
  tearDown : testrunner.globalTeardown,

  testFadeOut : function() {
    var test = q.create("<div id='testdiv'/>");
    test.appendTo(this.sandbox[0]);
    test.fadeOut();
    test.on("animationEnd", function() {
      this.resume(function() {
        this.assertEquals("none", test[0].style["display"]);
        test.remove();
      }, this);
    }, this);
    this.wait();
  },

  testFadeIn : function() {
    var test = q.create("<div id='testdiv'/>");
    test.appendTo(this.sandbox[0]);
    test.fadeIn();
    test.on("animationEnd", function() {
      this.resume(function() {
        this.assertEquals(1, test.getStyle("opacity"), "not visible after the animation");
        test.remove();
      }, this);
    }, this);
    this.wait();
  },

  testNewCollectionPlaying : function () {
    var test = q.create("<div id='testdiv'/>");
    test.appendTo(this.sandbox[0]);
    test.fadeIn();
    this.assertTrue(q("#testdiv").isPlaying());
  },

  testNonElement : function() {
    // non-element node objects should be ignored (no error)
    q(window, document).fadeOut();
  }
});



testrunner.define({
  classname : "Events",

  setUp : testrunner.globalSetup,
  tearDown : testrunner.globalTeardown,

  testOnOffEmit : function() {
    var test = q.create("<div/>");
    var self = this;
    var called = 0;
    var listener = function(data) {
      self.assertEquals(self, this);
      self.assertEquals(sendData, data);
      called++;
    };
    test.on("changeName", listener, this);
    var sendData = {a: 12};
    test.emit("changeName", sendData);
    this.assertEquals(1, called);

    test.off("changeName", listener, this);
    test.emit("changeName", sendData);
    this.assertEquals(1, called);
  },

  testOnOffEmitWithoutContext : function() {
    var test = q.create("<div/>");
    var self = this;
    var called = 0;
    var listener = function(data) {
      self.assertEquals(sendData, data);
      called++;
    };
    test.on("changeName", listener);
    var sendData = {a: 12};
    test.emit("changeName", sendData);
    this.assertEquals(1, called);

    test.off("changeName", listener);
    test.emit("changeName", sendData);
    this.assertEquals(1, called);
  },


  testOnOffEmitChange : function() {
    var test = q.create("<div/>");
    var self = this;
    var called = 0;
    var listener = function(data) {
      self.assertEquals(self, this);
      self.assertEquals(sendData, data);
      called++;
    };
    test.on("changeName", listener, this);
    var sendData = {a: 12};
    test.emit("changeName", sendData);
    this.assertEquals(1, called);

    var test2 = q(test[0]);
    test2.emit("changeName", sendData);
    this.assertEquals(2, called);
  },


  testOnOffEmitMany : function() {
    var test = q.create("<div/>");
    test.add(q.create("<div/>")[0]);
    var self = this;
    var called = 0;
    var listener = function(data) {
      self.assertEquals(self, this);
      self.assertEquals(sendData, data);
      called++;
    };
    test.on("changeName", listener, this);
    var sendData = {a: 12};
    test.emit("changeName", sendData);
    this.assertEquals(2, called);

    test.off("changeName", listener, this);
    test.emit("changeName", sendData);
    this.assertEquals(2, called);
  },


  testOnce : function() {
    var test = q.create("<div/>");
    var self = this;
    var called = 0;
    var listener = function(data) {
      self.assertEquals(self, this);
      self.assertEquals(sendData, data);
      called++;
    };
    test.once("changeName", listener, this);
    var sendData = {a: 12};
    test.emit("changeName", sendData);
    this.assertEquals(1, called);

    test.emit("changeName", sendData);
    this.assertEquals(1, called);
  },


  testOnOffEmitNative : function()
  {
    var test = q.create("<div id='foo'/>");
    test.appendTo(this.sandbox[0]);
    var obj = {
      count : 0
    }
    var callback = function (ev) {
      this.count++;
    }
    var callback2 = function (ev) {
      this.count += 2;
    }
    // two listeners on the same element/event; make sure off() removes the
    // right one
    q("#foo").on("mousedown", callback2, obj);
    q("#foo").on("mousedown", callback, obj);
    q("#foo").off("mousedown", callback, obj);
    q("#foo").emit("mousedown");
    this.assertEquals(2, obj.count);
    q("#foo").off("mousedown", callback2, obj);

    test.remove();
  },

  testHasListener : function()
  {
    var test = q.create('<div></div>').appendTo("#sandbox");
    this.assertFalse(test.hasListener("mousedown"));
    var cb = function() {};
    test.on("mousedown", cb);
    this.assertTrue(test.hasListener("mousedown"));
    test.off("mousedown", cb);
    this.assertFalse(test.hasListener("mousedown"));
  },

  testHasListenerWithHandler : function() {
    var test = q.create('<div></div>').appendTo("#sandbox");
    var cb = function() {};
    test.on("mousedown", cb);
    this.assertTrue(test.hasListener("mousedown", cb));
    this.assertFalse(test.hasListener("mousedown", function() {}));
    test.off("mousedown", cb);
    this.assertFalse(test.hasListener("mousedown", cb));

    var ctx = {};
    test.on("mousedown", cb, ctx);
    this.assertTrue(test.hasListener("mousedown", cb));
    this.assertFalse(test.hasListener("mousedown", function() {}));
    test.off("mousedown", cb, ctx);
    this.assertFalse(test.hasListener("mousedown", cb));
  },

  testHasListenerWithContext : function() {
    var test = q.create('<div></div>').appendTo("#sandbox");
    var cb = function() {};
    var ctx = {};

    test.on("mousedown", cb, ctx);
    this.assertTrue(test.hasListener("mousedown", cb, ctx));
    this.assertFalse(test.hasListener("mousedown", cb, {}));
    test.off("mousedown", cb, ctx);
    this.assertFalse(test.hasListener("mousedown", cb, ctx));
  },

  testContext : function()
  {
    window.temp = null;
    q.create('<input type="text" id="one"></input><input type="text" id="two"></input>')
    .on("focus", function(ev) {
      window.temp = this.getAttribute("id");
    }).appendTo("#sandbox");

    window.setTimeout(function() {
      q("#sandbox #one").focus();
    }, 100);

    this.wait(200, function() {
      this.assertEquals("one", window.temp);
    }, this);
  },

  testReady : function()
  {
    var ctx = {
      ready : 0
    };
    var callback = function() {
      this.ready++;
    };

    window.setTimeout(function() {
      q.ready(callback.bind(ctx));
    }, 100);

    this.wait(200, function() {
      this.assertEquals(1, ctx.ready);
    }, this);
  },

  testAllOffWithType : function() {
    var test = q.create('<h1>Foo</h1><div></div>').appendTo("#sandbox");
    test.eq(0).on("mouseup", function() {});
    test.eq(1).on("mousedown", function() {});
    test.allOff("mousedown");
    this.assertTrue(test.eq(0).hasListener("mouseup"));
    this.assertFalse(test.eq(1).hasListener("mousedown"));
  },

  testAllOff : function() {
    var test = q.create('<h1>Foo</h1><div></div>').appendTo("#sandbox");
    test.eq(0).on("mouseup", function() {});
    test.eq(1).on("mousedown", function() {});
    test.allOff();
    this.assertFalse(test.eq(0).hasListener("mouseup"));
    this.assertFalse(test.eq(1).hasListener("mousedown"));
  }
});


testrunner.define({
  classname : "event.Normalization",

  setUp : testrunner.globalSetup,
  tearDown : testrunner.globalTeardown,

    __registerNormalization : function(type, normalizer) {
    q.define("EventNormalize" + Math.random().toString().substr(2), {
      statics :
      {
        normalize : normalizer
      },
      defer : function(statics)
      {
        q.$registerEventNormalization(type, statics.normalize);
      }
    });
  },

  testNormalization : function()
  {
    this.__registerNormalization("focus", function(event) {
      event.affe = "juhu";
      return event;
    });

    var normalizer1 = function(event) {
      event.affe += " hugo";
      return event;
    };
    this.__registerNormalization("focus", normalizer1);

    var normalizer2 = function(event) {
      event.affe += " affe";
      return event;
    };

    this.__registerNormalization("focus", normalizer2);

    var obj = {
      normalized : false
    };
    var callback = function(ev) {
      if (ev.affe && ev.affe === "juhu affe") {
        this.normalized = true;
      }
    };

    var test = q.create('<input type="text"></input>');
    test.appendTo(this.sandbox[0]);
    test.on("focus", callback, obj);

    q.$unregisterEventNormalization("focus", normalizer1);

    window.setTimeout(function() {
      test[0].focus();
    }, 100);

    this.wait(function() {
      this.assert(obj.normalized, "Event was not manipulated!");
      q.$unregisterEventNormalization("focus", normalizer2);
    }, 200, this);
  },

  tearDownTestNormalization : function()
  {
    var registry = q.$getEventNormalizationRegistry();
    delete registry.focus;
  },

  testNormalizationWildcard : function() {
    var normalizer = function(event) {
      event.affe = "juhu";
      return event;
    };
    this.__registerNormalization("*", normalizer);

    var obj1, obj2;
    obj1 = obj2 = {
      normalized : false
    };
    var callback = function(ev) {
      if (ev.affe && ev.affe === "juhu") {
        this.normalized = true;
      }
    };

    var test = q.create('<input type="text"></input>');
    test.appendTo(this.sandbox[0]);
    test.on("focus", callback, obj1);
    test.on("blur", callback, obj2);

    window.setTimeout(function() {
      test[0].focus();
      test[0].blur();
    }, 100);

    this.wait(function() {
      this.assert(obj1.normalized, "Event was not manipulated!");
      this.assert(obj2.normalized, "Event was not manipulated!");
      q.$unregisterEventNormalization("*", normalizer);
    }, 200, this);
  },

  __normalizeFocusBlur : null,

  testNormalizationForMultipleTypes : function() {
    this.__normalizeFocusBlur = function(event) {
      event.affe = "juhu";
      return event;
    };
    this.__registerNormalization(["focus", "blur"], this.__normalizeFocusBlur);

    var obj1, obj2;
    obj1 = obj2 = {
      normalized : false
    };
    var callback = function(ev) {
      if (ev.affe && ev.affe === "juhu") {
        this.normalized = true;
      }
    };

    var test = q.create('<input type="text" />');
    test.appendTo(this.sandbox[0]);
    test.on("focus", callback, obj1);
    test.on("blur", callback, obj2);

    window.setTimeout(function() {
      test[0].focus();
    }, 100);

    // IE < 9 won't fire the focus event if blur() is called immediately after
    // focus()
    window.setTimeout(function() {
      test[0].blur();
    }, 250);

    this.wait(function() {
      this.assert(obj1.normalized, "Focus event was not manipulated!");
      this.assert(obj2.normalized, "Blur event was not manipulated!");
    }, 500, this);
  },

  tearDownTestNormalizationForMultipleTypes : function() {
    var registry = q.$getEventNormalizationRegistry();
    var before = registry["focus"].length + registry["blur"].length;
    q.$unregisterEventNormalization(["focus", "blur"], this.__normalizeFocusBlur);
    var after = registry["focus"].length + registry["blur"].length;
    this.assertEquals((before - 2), after);
  }
});


testrunner.define({
  classname : "event.Native",

  setUp : testrunner.globalSetup,
  tearDown : testrunner.globalTeardown,

  testGetTarget : function()
  {
    var obj = {
      target : null
    };
    var callback = function(ev) {
      this.target = ev.getTarget();
      this.currentTarget = ev.getCurrentTarget();
    };

    var test = q.create('<input id="foo" type="text" />');
    test.appendTo(this.sandbox[0]);
    test.on("focus", callback, obj);

    window.setTimeout(function() {
      test[0].focus();
    }, 100);

    this.wait(function() {
      this.assertEquals(test[0], obj.target);
      this.assertEquals(test[0], obj.currentTarget);
    }, 200, this);
  },

  testEventMethods : function()
  {
    var methods = ["getRelatedTarget", "preventDefault", "stopPropagation"];

    var obj = {
      target : null
    };
    var callback = function(ev) {
      for (var i=0, l=methods.length; i<l; i++) {
        var methodName = methods[i];
        this[methodName] = (typeof ev[methodName] == "function");
      }
    };

    var test = q.create('<input type="text"></input>');
    test.appendTo(this.sandbox[0]);
    test.on("focus", callback, obj);

    window.setTimeout(function() {
      test[0].focus();
    }, 100);

    this.wait(function() {
      for (var i=0, l=methods.length; i<l; i++) {
        this.assertTrue(obj[methods[i]]);
      }
    }, 200, this);
  },

  testCurrentTarget : function()
  {
    var target;

    var callback = function(ev) {
      target = ev.getCurrentTarget();
    };

    test = q.create('<input type="text" />');
    test.appendTo(this.sandbox[0]);
    test.on("focus", callback, this);

    window.setTimeout(function(){
      test[0].focus();
    }, 100);

    this.wait(function() {
      this.assertEquals(target, test[0]);
    }, 500, this);
  }
});

testrunner.define({
  classname : "event.Mouse",

  setUp : testrunner.globalSetup,
  tearDown : testrunner.globalTeardown,

  testEventNormalization : function()
  {
    var eventTypes = ["click", "dblclick", "mousedown", "mouseup", "mouseover", "mousemove",
      "mouseout"];
    var registry = q.$getEventNormalizationRegistry();
    for (var i=0,l=eventTypes.length; i<l; i++) {
      this.assertKeyInMap(eventTypes[i], registry);
    }
  },

  testEventMethods : function()
  {
    var eventMethods = ["getButton", "getViewportLeft", "getViewportTop",
      "getDocumentLeft", "getDocumentTop", "getScreenLeft", "getScreenTop"];

    var test = q.create("<div id='foo'></div>");
    test.appendTo(this.sandbox[0]);

    var obj = {};

    q("#sandbox #foo").on("mousedown", function(ev) {
      for (var i=0; i<eventMethods.length; i++) {
        if (typeof ev[eventMethods[i]] !== "function"
          || ev[eventMethods[i]]() !== "none") {
          this.normalized = false;
          return;
        }
      }
      this.normalized = true;
    }, obj);

    q("#sandbox #foo").emit("mousedown", {
      button : "none",
      clientX : "none",
      clientY : "none",
      pageX : "none",
      pageY : "none",
      screenX : "none",
      screenY : "none"
    });

    this.assertTrue(obj.normalized);
  }
});

testrunner.define({
  classname : "event.Keyboard",

  setUp : testrunner.globalSetup,
  tearDown : testrunner.globalTeardown,

  testEventNormalization : function()
  {
    var eventTypes = ["keydown", "keypress", "keyup"];
    this.assertArray(eventTypes);
    this.assert(eventTypes.length > 0);
    var registry = q.$getEventNormalizationRegistry();
    for (var i=0,l=eventTypes.length; i<l; i++) {
      this.assertKeyInMap(eventTypes[i], registry);
    }
  },

  testEventMethods : function()
  {
    var test = q.create("<div id='foo'></div>");
    test.appendTo(this.sandbox[0]);

    var obj = {};

    q("#sandbox #foo").on("keydown", function(ev) {
      this.keyIdentifier = ev.getKeyIdentifier();
    }, obj);

    q("#sandbox #foo").emit("keydown", {
      keyCode: 27
    });

    this.assertEquals("Escape", obj.keyIdentifier);
  }
});

testrunner.define({
  classname : "event.Touch",

  setUp : testrunner.globalSetup,
  tearDown : testrunner.globalTeardown,

  testEventNormalization : function()
  {
    var eventTypes = ["tap", "swipe"];
    this.assertArray(eventTypes);
    this.assert(eventTypes.length > 0);
    var registry = q.$getEventNormalizationRegistry();
    for (var i=0,l=eventTypes.length; i<l; i++) {
      this.assertKeyInMap(eventTypes[i], registry);
    }
  }
});

testrunner.define({
  classname : "event.RegistrationHooks",

  setUp : testrunner.globalSetup,
  tearDown : testrunner.globalTeardown,

  testRegisterHook : function()
  {
    var test = q.create('<div></div>').appendTo(this.sandbox[0]);
    var registerHook = function(element, type, callback, context) {
      element.hookApplied = true;
    };
    var unregisterHook = function(element, type, callback, context) {
      element.hookApplied = false;
    };
    var hooks = q.$getEventHookRegistry();
    var onHookCount = hooks["on"]["foo"] ? hooks["on"]["foo"].length : 0;

    q.$registerEventHook(["foo"], registerHook, unregisterHook);
    this.assertArray(hooks["on"]["foo"]);
    this.assertEquals(onHookCount+1, hooks["on"]["foo"].length);

    var cb = function() {};
    test.on("foo", cb);
    this.assertTrue(test[0].hookApplied);

    test.off("foo", cb);
    this.assertFalse(test[0].hookApplied);

    q.$unregisterEventHook(["foo"], registerHook, unregisterHook);
    this.assertEquals(onHookCount, hooks["on"]["foo"].length);
  }
});


testrunner.define({
  classname : "event.TouchHandler",

  setUp : testrunner.globalSetup,
  tearDown : testrunner.globalTeardown,

  testRegister : function()
  {
    this.require(["qx.debug"]);
    var cb = function() {};
    var test = q.create('<div></div>').appendTo(this.sandbox[0])
    .on("swipe", cb).on("tap", cb);
    this.assertEquals("qx.event.handler.TouchCore", test[0].__touchHandler.classname);
    test.off("swipe", cb);
    this.assertNotNull(test[0].__touchHandler);
    test.off("tap", cb)
    this.assertNull(test[0].__touchHandler);
  }
});


testrunner.define({
  classname : "Templates",

  setUp : testrunner.globalSetup,
  tearDown : testrunner.globalTeardown,

  testRender : function() {
    var result = q.template.render("{{affe}}", {affe: "george"});
    this.assertEquals("george", result);
  },

  testRenderToNodeTmplTextOnly : function() {
    var result = q.template.renderToNode("{{affe}}", {affe: "george"});
    this.assertEquals(1, result.length);
    this.assertEquals("george", result[0].innerHTML);
  },

  testRenderToNodeTmplWithNodes : function() {
    var result = q.template.renderToNode("<div><span>{{affe}}</span></div>", {affe: "george"});
    this.assertEquals(1, result.length);
    this.assertEquals("george", result[0].firstChild.firstChild.data);
  },

  testGet : function() {
    var template = q.create("<div id='tmp'>{{affe}}</div>");
    template.appendTo(document.body);
    var result = q.template.get("tmp", {affe: "george"});
    this.assertEquals(1, result.length);
    this.assertEquals("george", result[0].innerHTML);
    template.remove();
  }
});

testrunner.define({
  classname : "Polyfill",

  setUp : testrunner.globalSetup,
  tearDown : testrunner.globalTeardown,

  testFunctionBind : function() {
    var context;

    var fcn = function(a, b) {
      context = this;
      return a + b;
    };
    var bound = fcn.bind(this);
    var result = bound(2, 3);
    this.assertEquals(this, context);
    this.assertEquals(5, result);

    var boundWithArg = fcn.bind(this, 5);
    result = boundWithArg(2);
    this.assertEquals(this, context);
    this.assertEquals(7, result);
  }
});

testrunner.define({
  classname : "Placement",


  setUp: function()
  {
    testrunner.globalSetup.call(this);

    q("#sandbox").setStyles({
      position: "absolute",
      top: 0,
      left: 0,
      width: "100%",
      height: "100%",
      backgroundColor: "#AEAEAE"
    });

    q.create('<div id="foo"></div>').setStyles({
      position: "absolute",
      top: "200px",
      left: "0px",
      width: "200px",
      height: "100px",
      backgroundColor : "red"
    }).appendTo(this.sandbox[0]);

    q.create('<div id="bar"></div>').setStyles({
      position: "relative",
      width: "100px",
      height: "25px",
      backgroundColor : "green"
    }).appendTo(this.sandbox[0]);

  },

  tearDown : function() {
    testrunner.globalTeardown.call(this);
    q("#sandbox #bar").setStyle("position", "relative");
  },

  testPlaceToSimple : function()
  {
    q("#sandbox #bar").placeTo("#sandbox #foo", "right-top");
    var expectedLocation = {
      left: 200,
      top: 200
    };
    this.assertEquals(expectedLocation.left, q("#bar").getOffset().left);
    this.assertEquals(expectedLocation.top, q("#bar").getOffset().top);

    q("#sandbox #foo").setStyles({
      position: "relative",
      left: "10px",
      paddingLeft: "10px"
    });

    q("#sandbox #bar").placeTo("#sandbox #foo", "right-top");

    expectedLocation = {
      left: 220,
      top: 200
    };
    this.assertEquals(expectedLocation.left, q("#bar").getOffset().left);
    this.assertEquals(expectedLocation.top, q("#bar").getOffset().top);
  },


  testPlaceToDirect : function()
  {
    q("#sandbox #bar").placeTo("#sandbox #foo", "right-bottom", {top: 10, right: 10, bottom: 10, left: 10}, "direct", "direct");

    var expectedLocation = {
      left: 210,
      top: 265
    };
    this.assertEquals(expectedLocation.left, q("#bar").getOffset().left);
    this.assertEquals(expectedLocation.top, q("#bar").getOffset().top);
  },

  testPlaceToKeepAlign : function()
  {
    q("#sandbox #bar").placeTo("#sandbox #foo", "left-top", {top: 10, right: 10, bottom: 10, left: 10}, "keep-align", "keep-align");
    var expectedLocation = {
      left: 210,
      top: 210
    };
    this.assertEquals(expectedLocation.left, q("#bar").getOffset().left);
    this.assertEquals(expectedLocation.top, q("#bar").getOffset().top);
  },

  testPlaceToUsingHiddenElement : function() {
    q("#sandbox #bar").hide();
    var displayValue = q("#sandbox #bar").getStyle("display");
    var visibilityValue = q("#sandbox #bar").getStyle("visibility");

    q("#sandbox #bar").placeTo("#sandbox #foo", "right-top");
    var expectedLocation = {
      left: 200,
      top: 200
    };
    this.assertEquals(expectedLocation.left, parseInt(q("#bar").getStyle("left"), 10));
    this.assertEquals(expectedLocation.top, parseInt(q("#bar").getStyle("top"), 10));
    this.assertEquals(displayValue, q("#sandbox #bar").getStyle("display"));
    this.assertEquals(visibilityValue, q("#sandbox #bar").getStyle("visibility"));
  },

  testPlaceToUsingHiddenElementByCssClass : function() {
    q("#sandbox #bar").addClass("hidden");

    q("#sandbox #bar").placeTo("#sandbox #foo", "right-top");
    var expectedLocation = {
      left: 200,
      top: 200
    };
    this.assertEquals(expectedLocation.left, parseInt(q("#bar").getStyle("left"), 10));
    this.assertEquals(expectedLocation.top, parseInt(q("#bar").getStyle("top"), 10));
    this.assertEquals("", q("#bar")[0].style.display);
  },

  testPlaceToPreservingStyleValues : function() {
    q("#sandbox #bar").setStyle("visibility", "collapse");
    q("#sandbox #bar").hide();
    var displayValue = q("#sandbox #bar").getStyle("display");
    var visibilityValue = q("#sandbox #bar").getStyle("visibility");

    q("#sandbox #bar").placeTo("#sandbox #foo", "right-top");
    var expectedLocation = {
      left: 200,
      top: 200
    };
    this.assertEquals(expectedLocation.left, parseInt(q("#bar").getStyle("left"), 10));
    this.assertEquals(expectedLocation.top, parseInt(q("#bar").getStyle("top"), 10));
    this.assertEquals(displayValue, q("#sandbox #bar").getStyle("display"));
    this.assertEquals(visibilityValue, q("#sandbox #bar").getStyle("visibility"));
  }
});

testrunner.define({
  classname : "Blocker",

  setUp : testrunner.globalSetup,
  tearDown : function() {
    testrunner.globalTeardown.call(this);
    q(document).unblock();
  },

  testBlocker : function() {
    this.require(["qx.debug"]);
    var styles = {
      position: "absolute",
      top: "250px",
      left: "200px",
      width: "200px",
      height: "150px"
    };
    var test = q.create('<div id="foo"></div>').setStyles(styles)
    .appendTo(this.sandbox[0]);
    test.block("#00FF00", 1);

    var blockerDiv = test[0].__blocker.div;
    this.assertElement(blockerDiv[0]);
    this.assertTrue(q.$$qx.dom.Hierarchy.isRendered(blockerDiv[0]));
    var blockerLocation = blockerDiv.getOffset();
    this.assertEquals(styles.top, blockerLocation.top + "px");
    this.assertEquals(styles.left, blockerLocation.left + "px");
    this.assertEquals(styles.width, blockerDiv.getWidth() + "px");
    this.assertEquals(styles.height, blockerDiv.getHeight() + "px");

    if (q.env.get("engine.name") == "mshtml") {
      var blockerIframe = test[0].__blocker.iframe;
      this.assertElement(blockerIframe[0]);
      this.assertTrue(q.$$qx.dom.Hierarchy.isRendered(blockerIframe[0]));
      var blockerIframeLocation = blockerIframe.getOffset();
      this.assertEquals(styles.top, blockerIframeLocation.top + "px");
      this.assertEquals(styles.left, blockerIframeLocation.left + "px");
      this.assertEquals(styles.width, blockerIframe.getWidth() + "px");
      this.assertEquals(styles.height, blockerIframe.getHeight() + "px");
    }

    this.assertEquals(1, blockerDiv.getStyle("opacity"));
    this.assertMatch(blockerDiv.getStyle("backgroundColor"), /(rgb.*?0,.*?255.*?0|#00ff00)/i);
    test.unblock();
    this.assertFalse(q.$$qx.dom.Hierarchy.isRendered(blockerDiv[0]));

    if (q.env.get("engine.name") == "mshtml") {
      this.assertFalse(q.$$qx.dom.Hierarchy.isRendered(blockerIframe[0]));
    }

    var newStyles = {
      top: "400px",
      left: "500px",
      width: "250px",
      height: "175px"
    };
    test.setStyles(newStyles);
    test.block();

    this.assertTrue(q.$$qx.dom.Hierarchy.isRendered(blockerDiv[0]));
    var blockerLocation = blockerDiv.getOffset();
    this.assertEquals(newStyles.top, blockerLocation.top + "px");
    this.assertEquals(newStyles.left, blockerLocation.left + "px");
    this.assertEquals(newStyles.width, blockerDiv.getWidth() + "px");
    this.assertEquals(newStyles.height, blockerDiv.getHeight() + "px");

    if (q.env.get("engine.name") == "mshtml") {
      this.assertTrue(q.$$qx.dom.Hierarchy.isRendered(blockerIframe[0]));
      blockerIframeLocation = blockerIframe.getOffset();
      this.assertEquals(newStyles.top, blockerIframeLocation.top + "px");
      this.assertEquals(newStyles.left, blockerIframeLocation.left + "px");
      this.assertEquals(newStyles.width, blockerIframe.getWidth() + "px");
      this.assertEquals(newStyles.height, blockerIframe.getHeight() + "px");
    }
  },

  testBlockDocument : function()
  {
    this.require(["qx.debug"]);
    q(document).block();
    var blockerDiv = document.__blocker.div;
    this.assertTrue(q.$$qx.dom.Hierarchy.isRendered(blockerDiv[0]));
    this.assertEquals(q(document).getWidth(), blockerDiv.getWidth());
    this.assertEquals(q(document).getHeight(), blockerDiv.getHeight());

    if (q.env.get("engine.name") == "mshtml") {
      var blockerIframe = document.__blocker.iframe;
      this.assertTrue(q.$$qx.dom.Hierarchy.isRendered(blockerIframe[0]));
      this.assertEquals(q(document).getWidth(), blockerIframe.getWidth());
      this.assertEquals(q(document).getHeight(), blockerIframe.getHeight());
    }

    q(document).unblock();

    this.assertFalse(q.$$qx.dom.Hierarchy.isRendered(blockerDiv[0]));
    if (q.env.get("engine.name") == "mshtml") {
      this.assertFalse(q.$$qx.dom.Hierarchy.isRendered(blockerIframe[0]));
    }
  },

  testBlockWindow : function() {
    q(window).block();
  },

  testGetBlockerElements : function() {
    var styles = {
      position: "absolute",
      top: "250px",
      left: "200px",
      width: "200px",
      height: "150px"
    };

    q.create('<div id="foo"></div>').setStyles(styles).appendTo(this.sandbox[0]);
    q.create('<div id="bar"></div>').setStyles(styles).appendTo(this.sandbox[0]);

    var test = this.sandbox.getChildren();
    test.block();

    var blockerCollection = test.getBlocker();
    this.assertInstance(blockerCollection, q);
    this.assertEquals(2, blockerCollection.length);
    this.assertTrue(qxWeb.isElement(blockerCollection[0]));
    this.assertTrue(qxWeb.isElement(blockerCollection[1]));
  },

  testGetBlockerWithoutBlockingBefore : function() {
    var styles = {
      position: "absolute",
      top: "250px",
      left: "200px",
      width: "200px",
      height: "150px"
    };
    var test = q.create('<div id="foo"></div>').setStyles(styles)
    .appendTo(this.sandbox[0]);

    var blockerCollection = test.getBlocker();
    this.assertInstance(blockerCollection, q);
    this.assertEquals(0, blockerCollection.length);
  }
});


testrunner.define({
  classname : "ArrayUtil",

  testCast : function() {
    var a;
    (function() {
      a = q.array.cast(arguments, Array);
    })(1, 2, 3, 4);
    this.assertEquals(4, a.length);
    this.assertEquals([].constructor, a.constructor);

  },

  testEquals : function() {
    var a = [1, 2, 3, 4];
    var b = [1, 2, 3, 4];
    this.assertTrue(q.array.equals(a, b));
    a.push(5);
    this.assertFalse(q.array.equals(a, b));
  },


  testExclude : function() {
    var a = [1, 2, 3, 4];
    var b = [2, 4];
    q.array.exclude(a, b);
    this.assertEquals(1, a[0]);
    this.assertEquals(3, a[1]);
  },


  testFromArguments : function() {
    var a;
    (function() {
      a = q.array.fromArguments(arguments);
    })(1, 2, 3, 4);
    this.assertEquals(4, a.length);
    this.assertEquals([].constructor, a.constructor);
  },


  testInsertAfter : function() {
    var a = [1, 2, 4];
    q.array.insertAfter(a, 3, 2);
    this.assertEquals(4, a.length);
    this.assertEquals(3, a[2]);
  },


  testInsertBefore : function() {
    var a = [1, 2, 4];
    q.array.insertBefore(a, 3, 4);
    this.assertEquals(4, a.length);
    this.assertEquals(3, a[2]);
  },


  testMax : function() {
    var a = [1, 4, 2, 3];
    this.assertEquals(4, q.array.max(a));
  },


  testMin : function() {
    var a = [1, 4, 2, 3];
    this.assertEquals(1, q.array.min(a));
  },


  testRemove : function() {
    var a = [1, 2, 'x', 3, 4];
    q.array.remove(a, 'x');
    this.assertEquals(4, a.length);
    this.assertEquals(3, a[2]);
  },


  testRemoveAll : function() {
    var a = [1, 2, 3, 4];
    q.array.removeAll(a);
    this.assertEquals(0, a.length);
  },


  testUnique : function() {
    var a = [1, 1, 2, 3, 4, 4, 4];
    var b = q.array.unique(a);
    this.assertEquals(4, b.length);
    this.assertEquals(1, b[0]);
    this.assertEquals(2, b[1]);
    this.assertEquals(3, b[2]);
    this.assertEquals(4, b[3]);
  }
});



testrunner.define({
  classname : "StringUtil",

  testCamelCase : function() {
    this.assertEquals("ABC", q.string.camelCase("-a-b-c"));
    this.assertEquals("WebkitLinearGradient", q.string.camelCase("-webkit-linear-gradient"));
  },


  testHyphenate : function() {
    this.assertEquals("-a-b-c", q.string.hyphenate("ABC"));
    this.assertEquals("-webkit-linear-gradient", q.string.hyphenate("WebkitLinearGradient"));
  },


  testFirstUp : function() {
    this.assertEquals("MAn", q.string.firstUp("mAn"));
    this.assertEquals("Man", q.string.firstUp("Man"));
  },


  testFirstLow : function() {
    this.assertEquals("man", q.string.firstLow("Man"));
    this.assertEquals("mAN", q.string.firstLow("MAN"));
  },


  testStartsWith : function() {
    this.assertTrue(q.string.startsWith("Test", "Te"));
    this.assertTrue(q.string.startsWith("Test", "Test"));
    this.assertFalse(q.string.startsWith("Test", "est"));
    this.assertFalse(q.string.startsWith("Test", "x"));
  },


  testEndsWith : function() {
    this.assertTrue(q.string.endsWith("Test", "st"));
    this.assertTrue(q.string.endsWith("Test", "Test"));
    this.assertFalse(q.string.endsWith("Test", "Te"));
    this.assertFalse(q.string.endsWith("Test", "x"));
  },


  testEscapeRegexpChars : function() {
    // also escape the \ in the expected
    this.assertEquals("\\.\\.\\.", q.string.escapeRegexpChars("..."));
  },


  testTrim : function() {
    this.assertEquals("abc", "    abc    ".trim());
  }
});


testrunner.define({
  classname : "Environment",

  testGet : function() {
    this.assertEquals(q.$$qx.core.Environment.get("qx.debug"), q.env.get("qx.debug"));
  },

  testAdd : function() {
    q.env.add("q.test", true);
    this.assertTrue(q.env.get("q.test"));
  }
});





testrunner.define({
  classname : "Type",

  testGet : function() {
    this.assertEquals("Array", q.type.get([]));
    this.assertEquals("Array", q.type.get([1,2,3]));
    this.assertEquals("Boolean", q.type.get(true));
    this.assertEquals("Boolean", q.type.get(false));
    this.assertEquals("Date", q.type.get(new Date()));
    this.assertEquals("Error", q.type.get(new Error()));
    this.assertEquals("Function", q.type.get(function() {}));
    this.assertEquals("Number", q.type.get(123));
    this.assertEquals("Number", q.type.get(0x123));
    this.assertEquals("Number", q.type.get(0123));
    this.assertEquals("Number", q.type.get(1e23));
    this.assertEquals("Object", q.type.get({}));
    this.assertEquals("Object", q.type.get({a: "b"}));
    this.assertEquals("RegExp", q.type.get(new RegExp("^123")));
    this.assertEquals("RegExp", q.type.get(/^123/g));
    this.assertEquals("String", q.type.get(""));
    this.assertEquals("String", q.type.get("123"));
    this.assertEquals("String", q.type.get("abc"));
  }
});


testrunner.define({
  classname : "Define",

  testDefine : function() {
    q.define("XXXXX", {statics : { a: 123 }});
    this.assertEquals(123, XXXXX.a);
    window["XXXXX"] = undefined;
    q.$$qx.Bootstrap.$$registry["XXXXX"] = null;

    var C = q.define({members : { a : function() {return 123;}}});
    var c = new C();
    this.assertEquals(123, c.a());
  }
});


testrunner.define({
  classname : "Cookie",

  testGetSetDel : function()
  {
    this.require(["http"]);
    var key1 = "q.test.cookie.Gorilla";
    var key2 = "q.test.cookie.Chimp";

    this.assertNull(q.cookie.get(key1));
    this.assertNull(q.cookie.get(key2));

    var value1 = "Donkey";
    var value2 = "Diddy";

    q.cookie.set(key1, value1);
    q.cookie.set(key2, value2);

    this.assertEquals(value1, q.cookie.get(key1));
    this.assertEquals(value2, q.cookie.get(key2));

    q.cookie.del(key1);
    q.cookie.del(key2);

    this.assertNull(q.cookie.get(key1));
    this.assertNull(q.cookie.get(key2));
  }
});


testrunner.define({
  classname : "IO",

  testBasicXhr : function() {
    q.io.xhr("tests.js").on("loadend", function(xhr) {
      this.resume(function() {
        this.assertEquals(4, xhr.readyState);
        xhr.dispose();
      }, this);
    }, this).send();
    this.wait();
  },

  testXhrWithHeader : function() {
    q.io.xhr("tests.js", {header: {"Content-Type": "application/json"}}).on("loadend", function(xhr) {
      this.resume(function() {
        this.assertEquals(4, xhr.readyState);
        xhr.dispose();
      }, this);
    }, this).send();
    this.wait();
  },

  testBasicScript : function() {
    q.io.script("scriptload.js").on("loadend", function(script) {
      this.resume(function() {
        this.assertEquals(4, script.readyState);
        this.assertEquals("loaded", window.qTest); // will be set by the test file
        window.qTest = undefined;
        script.dispose();
      }, this);
    }, this).send();
    this.wait();
  },


  testBasicJsonp : function() {
    q.io.jsonp("jsonpload.js", {callbackName: "callback"}).on("loadend", function(req) {
      this.resume(function() {
        this.assertEquals(4, req.readyState);
        this.assertEquals("test", req.responseJson.data); // comes from the test file
        req.dispose();
      }, this);
    }, this).send();
    this.wait();
  },


  testAutomatedJsonPCallback : function() {
    var jsonp = q.io.jsonp("jsonpload.js");

    var checkForReserverdURLChars = /[\!#\$&'\(\)\*\+,\/\:;\=\?@\[\]]/;
    var url = jsonp.getGeneratedUrl();
    var callbackPart = url.substr(url.indexOf("=") + 1);

    this.assertFalse(checkForReserverdURLChars.test(callbackPart), "Generated URL is not valid");
  }
});


testrunner.define({
  classname : "Transform",

  setUp : testrunner.globalSetup,
  tearDown : testrunner.globalTeardown,

  // smoke tests
  testTranslate : function() {
    this.sandbox.translate("10px");
  },

  testScale : function() {
    this.sandbox.scale(2);
  },

  testSkew : function() {
    this.sandbox.skew("20deg");
  },

  testRotate : function() {
    this.sandbox.rotate("90deg");
  },

  testTransfrom : function() {
    this.sandbox.transform({scale: [1,2], rotate: "90deg"});
  },


  testTransformOrigin : function() {
    this.sandbox.setTransformOrigin("30% 10%");
    if (q.env.get("css.transform") != null) {
      this.assertNotEquals(-1, this.sandbox.getTransformOrigin().indexOf("30% 10%"));
    }
  },

  testTransformStyle : function() {
    this.sandbox.setTransformStyle("flat");
    if (q.env.get("css.transform") != null) {
      this.assertEquals("flat", this.sandbox.getTransformStyle());
    }
  },

  testTransformPerspective : function() {
    this.sandbox.setTransformPerspective(1234);
    if (q.env.get("css.transform") != null) {
      this.assertEquals("1234px", this.sandbox.getTransformPerspective());
    }
  },

  testTransformPerspectiveOrigin : function() {
    this.sandbox.setTransformPerspectiveOrigin("30% 50%");
    if (q.env.get("css.transform") != null) {
      this.assertEquals("30% 50%", this.sandbox.getTransformPerspectiveOrigin());
    }
  },

  testTransformBackfaceVisibility : function() {
    this.sandbox.setTransformBackfaceVisibility(true);
    if (q.env.get("css.transform") != null) {
      this.assertEquals(true, this.sandbox.getTransformBackfaceVisibility());
    }
  }
});


testrunner.define({
  classname : "Storage",
  __testKey : "qx_website_test_key",

  testLocalSetGetRemove : function() {
    q.localStorage.setItem(this.__testKey, {a: 1, b: true});
    this.assertEquals(1, q.localStorage.getItem(this.__testKey).a);
    this.assertEquals(true, q.localStorage.getItem(this.__testKey).b);
    q.localStorage.removeItem(this.__testKey);
    this.assertNull(q.localStorage.getItem(this.__testKey));
  },

  testLocalGetLength : function() {
    q.localStorage.removeItem(this.__testKey);
    var oldLength = q.localStorage.getLength();
    q.localStorage.setItem(this.__testKey, "abc");
    this.assertEquals(oldLength + 1, q.localStorage.getLength());
    q.localStorage.removeItem(this.__testKey);
    this.assertEquals(oldLength, q.localStorage.getLength());
  },

  testSessionSetGetRemove : function() {
    q.sessionStorage.setItem(this.__testKey, {a: 1, b: true});
    this.assertEquals(1, q.sessionStorage.getItem(this.__testKey).a);
    this.assertEquals(true, q.sessionStorage.getItem(this.__testKey).b);
    q.sessionStorage.removeItem(this.__testKey);
    this.assertNull(q.sessionStorage.getItem(this.__testKey));
  },

  testSessionGetLength : function() {
    q.sessionStorage.removeItem(this.__testKey);
    var oldLength = q.sessionStorage.getLength();
    q.sessionStorage.setItem(this.__testKey, "abc");
    this.assertEquals(oldLength + 1, q.sessionStorage.getLength());
    q.sessionStorage.removeItem(this.__testKey);
    this.assertEquals(oldLength, q.sessionStorage.getLength());
  }
});


testrunner.define({
  classname : "Messaging",

  testOn : function() {
    var called = 0;
    var id = q.messaging.on("X", "test", function() {
      called = called + 1;
    });
    q.messaging.emit("X", "test");
    this.assertEquals(1, called);
    q.messaging.emit("X", "test");
    this.assertEquals(2, called);
    q.messaging.remove(id);

    q.messaging.emit("X", "test");
    this.assertEquals(2, called);
  },


  testOnAny : function() {
    // counter for every handler
    var called = 0;
    var called2 = 0;
    var calledAny = 0;
    // attach 3 handler
    var id = q.messaging.on("X", "test", function() {
      called = called + 1;
    });
    var id2 = q.messaging.on("Y", "test", function() {
      called2 = called2 + 1;
    });
    var idAny = q.messaging.onAny("test", function() {
      calledAny = calledAny + 1;
    });

    // emit test
    q.messaging.emit("X", "test");
    this.assertEquals(1, called);
    this.assertEquals(0, called2);
    this.assertEquals(1, calledAny);

    // emit test2
    q.messaging.emit("Y", "test");
    this.assertEquals(1, called);
    this.assertEquals(1, called2);
    this.assertEquals(2, calledAny);

    // remove all handler
    q.messaging.remove(id);
    q.messaging.remove(id2);
    q.messaging.remove(idAny);

    // emit all events and check if the removal worked
    q.messaging.emit("X", "test");
    q.messaging.emit("X", "test2");
    this.assertEquals(1, called);
    this.assertEquals(1, called2);
    this.assertEquals(2, calledAny);
  }
});


testrunner.define({

  classname : "MatchMedia",

  setUp : function(){
    testrunner.globalSetup.call(this);
    this.__iframe = q.create('<iframe src="media.html" frameborder="0" width="500" height="400" name="Testframe"></iframe>');
    this.__iframe.appendTo(this.sandbox[0]);
  },

  tearDown : testrunner.globalTeardown,

  hasNoLegacyIe : function() {
    return (qxWeb.env.get("engine.name") != "mshtml" ||
      qxWeb.env.get("browser.documentmode") > 8);
  },

  testLandscape : function(){

    var iframe = this.__iframe[0];

    iframe.width = "500px";
    iframe.height = "400px";

    qxWeb(window).once('message',function(e){
      this.resume(function() {
        this.assertEquals(e.data, "true");
      }, this);
    },this);

    window.setTimeout(function(){
      iframe.contentWindow.postMessage("all and (orientation:landscape)",'*');
    },100);

    this.wait(1000);
  },

  testMinWidth : function(){
    this.require(["noLegacyIe"]);

    var iframe = this.__iframe[0];

    iframe.width = "500px";
    iframe.height = "400px";

    qxWeb(window).once('message',function(e){
      this.resume(function() {
        this.assertEquals(e.data, "true");
      }, this);
    },this);

    window.setTimeout(function(){
      iframe.contentWindow.postMessage("all and (min-width:500px)",'*');
    },100);

    this.wait(1000);
  },

  testMaxWidth : function(){

    var iframe = this.__iframe[0];

    iframe.width = "500px";
    iframe.height = "400px";

    qxWeb(window).once('message',function(e){
      this.resume(function() {
        this.assertEquals(e.data, "true");
      }, this);
    },this);

    window.setTimeout(function(){
      iframe.contentWindow.postMessage("all and (max-width:500px)",'*');
    },100);

    this.wait(1000);
  },

  testAnd : function(){

    var iframe = this.__iframe[0];

    iframe.width = "300px";
    iframe.height = "400px";

    qxWeb(window).once('message',function(e){
      this.resume(function() {
        this.assertEquals(e.data, "false");
      }, this);
    },this);

    window.setTimeout(function(){
      iframe.contentWindow.postMessage("screen and (min-width: 400px) and (max-width: 700px)",'*');
    },100);

    this.wait(1000);
  },

  testMinHeight : function(){
    var iframe = this.__iframe[0];

    iframe.width = "500px";
    iframe.height = "400px";

    qxWeb(window).once('message',function(e){
      this.resume(function() {
        this.assertEquals(e.data, "false");
      }, this);
    },this);

    window.setTimeout(function(){
      iframe.contentWindow.postMessage("all and (min-height:500px)",'*');
    },100);

    this.wait(1000);
  },

  testColor : function(){
    var iframe = this.__iframe[0];

    iframe.width = "500px";
    iframe.height = "400px";

    qxWeb(window).once('message',function(e){
      this.resume(function() {
        this.assertEquals(e.data, "true");
      }, this);
    },this);

    window.setTimeout(function(){
      iframe.contentWindow.postMessage("all and (min-color: 1)",'*');
    },100);

    this.wait(1000);
  },

  testCombined : function(){

    var iframe = this.__iframe[0];

    iframe.width = "800px";
    iframe.height = "400px";

    qxWeb(window).once('message',function(e){
      this.resume(function() {
        this.assertEquals(e.data, "true");
      }, this);
    },this);

    window.setTimeout(function(){
      iframe.contentWindow.postMessage("(min-width: 700px) and (orientation: landscape)",'*');
    },100);

    this.wait(1000);
  },

  testDeviceWidth : function(){
    var iframe = this.__iframe[0];

    qxWeb(window).once('message',function(e){
      this.resume(function() {
        var dw = window.screen.width;
        var match = dw <= 799 ? "true" : "false";
        this.assertEquals(e.data, match);
      }, this);
    },this);

    window.setTimeout(function(){
      iframe.contentWindow.postMessage("screen and (max-device-width: 799px)",'*');
    },100);

    this.wait(1000);
  },

  testWidth : function(){
    this.require(["noLegacyIe"]);
    var iframe = this.__iframe[0];
    iframe.width = "800px";

    qxWeb(window).once('message',function(e){
      this.resume(function() {
        this.assertEquals(e.data, "true");
      }, this);
    },this);

    window.setTimeout(function(){
      iframe.contentWindow.postMessage("screen and (width: 800px)",'*');
    },100);

    this.wait(1000);
  },

  testPixelratio : function(){
    this.require(["noLegacyIe"]);
    var iframe = this.__iframe[0];
    iframe.width = "800px";

    qxWeb(window).once('message',function(e){
      this.resume(function() {
        this.assertEquals(e.data, "true");
      }, this);
    },this);

    window.setTimeout(function(){
      iframe.contentWindow.postMessage("screen and (width: 800px)",'*');
    },100);

    this.wait(1000);
  },

  testNot : function(){
    var iframe = this.__iframe[0];
    iframe.width = "500px";

    qxWeb(window).once('message',function(e){
      this.resume(function() {
        this.assertEquals(e.data, "true");
      }, this);
    },this);

    window.setTimeout(function(){
      iframe.contentWindow.postMessage("not screen and (min-width: 800px)",'*');
    },100);

    this.wait(1000);
  }

});


testrunner.define({
   classname : "Dataset",

   setUp : function(){
     testrunner.globalSetup.call(this);
     this.__element = q.create("<div id='testEl'></div>");
     this.__element.appendTo(this.sandbox[0]);
   },

   tearDown : testrunner.globalTeardown,

   testSetDataAttribute : function(){

     this.__element.setData("type","domelement");
     this.__element.setData("option","test");

     var datatype = this.__element.getAttribute("data-type");
     var dataoption = this.__element.getAttribute("data-option");

     this.assertEquals(datatype, "domelement");
     this.assertEquals(dataoption, "test");

     //must be ignored:
     q(document).setData("foo", "bar");
     this.assertNull(q(document).getAttribute("data-foo"));
     q(window).setData("foo", "bar");
     this.assertNull(q(window).getAttribute("data-foo"));
   },

   testSetDataAttributeHyphenated : function(){

     this.__element.setData("hyphenated-data-attribute","hyphenated");

     var hyphenatedExpected = this.__element.getAttribute("data-hyphenated-data-attribute");
     var hyphenatedFound = this.__element.getData("hyphenatedDataAttribute");

     this.assertEquals(hyphenatedExpected,hyphenatedFound);

   },

   testGetDataAttribute : function(){

     this.__element.setData("type","domelement");
     this.__element.setData("option","test");

     var expected = this.__element.getAttribute("data-type");
     var found = this.__element.getData("type");

     this.assertEquals(expected,found);

     var expected2 = this.__element.getAttribute("data-option");
     var found2 = q("#testEl").getData("option");

     this.assertEquals(expected2,found2);

   },

   testGetAllData : function(){

     this.__element.setData("type","domelement");
     this.__element.setData("option","test");
     this.__element.setData("hyphenated-data-attribute","hyphenated");

     var expected = q("#testEl").getAllData();

     var datatype = "domelement";
     var dataoption = "test";
     var dataHyphenated = "hyphenated";


     this.assertEquals(expected.type,datatype);
     this.assertEquals(expected.option,dataoption);
     this.assertEquals(expected.hyphenatedDataAttribute,dataHyphenated);
   },

   testRemoveData : function(){
     this.__element.setData("hyphenated-data-attribute","hyphenated");
     q("#testEl").removeData("hyphenatedDataAttribute");
     var found = q("#testEl").getData("hyphenatedDataAttribute");
     this.assertNull(this.__element.getAttribute("data-hyphenated-data-attribute"));

     //must be ignored:
     q(window).removeData("fooBar");
     q(document).removeData("fooBar");
   }

});


testrunner.define({
  classname : "Placeholder",

  setUp : function() {
    if (q.env.get("css.placeholder")) {
      this.skip("Native placeholder supported.");
    }
  },


  __test : function(input) {
    input.appendTo(document.body);
    input.updatePlaceholder();

    var placeholderEl = input.getProperty(q.$$qx.module.Placeholder.PLACEHOLDER_NAME);
    this.assertEquals("Hmm", placeholderEl.getHtml());
    this.assertTrue(placeholderEl.getProperty("offsetWidth") > 0);

    input.setValue("123");
    input.updatePlaceholder();

    this.assertTrue(placeholderEl.getProperty("offsetWidth") == 0);

    input.remove().updatePlaceholder();
  },

  testTextField : function() {
    this.__test(q.create("<input type='text' placeholder='Hmm' />"));
  },

  testPasswordField : function() {
    this.__test(q.create("<input type='password' placeholder='Hmm' />"));
  },

  testTextArea : function() {
    this.__test(q.create("<textarea placeholder='Hmm'></textarea>"));
  },

  testUpdateStatic : function() {
    var all = q.create(
      "<div><input type='text' placeholder='Hmm' />" +
      "<textarea placeholder='Hmm'></textarea>" +
      "<input type='password' placeholder='Hmm' /></div>"
    );
    all.appendTo(document.body);

    q.placeholder.update();
    var self = this;
    all.getChildren("input,textarea").forEach(function(input) {
      input = q(input);

      var placeholderEl = input.getProperty(q.$$qx.module.Placeholder.PLACEHOLDER_NAME);
      self.assertEquals("Hmm", placeholderEl.getHtml());
      input.remove().updatePlaceholder();
    });

    all.remove();
  }
});

testrunner.define({
  classname : "FakeServer",

  tearDown : function() {
    q.dev.fakeServer.restore();
  },

  testConfiguredResponse : function() {
    var url = "/doesnotexist" + Date.now();
    var expectedResponse = "OK";

    q.dev.fakeServer.configure([
      {
        method: "GET",
        url: url,
        response: expectedResponse
      }
    ]);

    var req = q.io.xhr(url).on("readystatechange", function(xhr) {
      if (xhr.status == 200 && xhr.readyState == 4 && xhr.responseText == expectedResponse) {
        this.resume();
      }
    }, this).send();

    this.wait();
  },

  testRemoveResponse : function() {
    var url = "/doesnotexist" + Date.now();
    var expectedResponse = "OK";

    q.dev.fakeServer.configure([
      {
        method: "GET",
        url: url,
        response: expectedResponse
      }
    ]);

    q.dev.fakeServer.removeResponse("GET", url);

    var req = q.io.xhr(url).on("readystatechange", function(xhr) {
      if (xhr.status == 404 && xhr.readyState == 4) {
        this.resume();
      }
    }, this).send();

    this.wait();
  },

  testRespondWith : function() {
    var url = "/doesnotexist" + Date.now();
    var expectedResponse = "OK";
    q.dev.fakeServer.respondWith("GET", url, expectedResponse);

    var req = q.io.xhr(url).on("readystatechange", function(xhr) {
      if (xhr.status == 200 && xhr.readyState == 4 && xhr.responseText == expectedResponse) {
        this.resume();
      }
    }, this).send();

    this.wait();
  }

});


testrunner.define({
  classname: "TextSelection",

  setUp : testrunner.globalSetup,
  tearDown : testrunner.globalTeardown,

  __testSelection : function(coll, selected) {
    coll.setTextSelection(5, 9);
    this.assertEquals(4, coll.getTextSelectionLength());
    this.assertEquals(5, coll.getTextSelectionStart());
    this.assertEquals(9, coll.getTextSelectionEnd());
    this.assertEquals(selected, coll.getTextSelection());

    coll.clearTextSelection();
    this.assertEquals(0, coll.getTextSelectionLength());
    this.assertEquals(0, coll.getTextSelectionStart());
    this.assertEquals(0, coll.getTextSelectionEnd());
    this.assertEquals("", coll.getTextSelection());
  },

  testInput : function() {
    var coll = q.create('<input type="text" value="Just some text" />')
    .appendTo("#sandbox");
    this.__testSelection(coll, "some");
  },

  testTextarea : function() {
    var coll = q.create('<textarea>Just some text</textarea>')
    .appendTo("#sandbox");
    this.__testSelection(coll, "some");
  },

  testSpan : function() {
    var coll = q.create('<span>Just some text</span>')
    .appendTo("#sandbox");
    this.__testSelection(coll, "some");
  },

  testNoText : function() {
    var coll = q.create("<h1></h1>");
    coll.push(window);
    coll.push(document.documentElement);
    // Should not throw:
    coll.setTextSelection(5, 9);
    coll.getTextSelectionLength();
    coll.getTextSelectionStart();
    coll.getTextSelectionEnd();
    coll.getTextSelection();
  }
});


<<<<<<< HEAD

/* **************
 * WIDGETS
 * ************ */


testrunner.define({
  classname: "ui.Widget",
=======
testrunner.define({
  classname: "FunctionUtil",
>>>>>>> ae6ae863

  setUp : testrunner.globalSetup,
  tearDown : testrunner.globalTeardown,

<<<<<<< HEAD
  testConstructor : function() {
    var w = new qxWeb.$$qx.ui.website.Widget(qxWeb("#sandbox"));
    w.init();
    this.assertEquals("qx.ui.website.Widget", w.getAttribute("data-qx-class"));
  },

  testIsCollection : function() {
    var w = new qxWeb.$$qx.ui.website.Widget(qxWeb("#sandbox"));
    this.assertTrue(w instanceof qxWeb);
  },

  testSetGetConfigProperty : function() {
    var w = new qxWeb.$$qx.ui.website.Widget(qxWeb("#sandbox"));
    w.setConfig("a", 123);
    this.assertEquals(123, w.getConfig("a"));
  },

  testSetGetConfigAttribute : function() {
    var value = ["bar", "baz"];
    var coll = qxWeb.create("<div>").setAttribute("data-qx-config-foo-bar", JSON.stringify(value));
    var w = new qxWeb.$$qx.ui.website.Widget(coll);
    this.assertArrayEquals(value, w.getConfig("fooBar"));
  },

  testDispose : function() {
    var w = new qxWeb.$$qx.ui.website.Widget(qxWeb("#sandbox"));
    w.init();
    this.assertEquals("qx.ui.website.Widget", qxWeb("#sandbox").classname);
    this.assertInstance(w.dispose(), qxWeb);
    this.assertEquals("qxWeb", qxWeb("#sandbox").classname);
  },

  testDisposeWithConfig : function() {
    var w = new qxWeb.$$qx.ui.website.Widget(qxWeb("#sandbox"));
    w.setConfig("test", "123");
    w.setTemplate("test", "456");
    w.dispose();
    w = new qxWeb.$$qx.ui.website.Widget(qxWeb("#sandbox"));
    this.assertUndefined(w.getConfig("test"));
    this.assertUndefined(w.getTemplate("test"));
    this.assertUndefined(w.getTemplate("uiuibgkabfg"));
  },

  testOnOffWidget : function() {
    var w = new qxWeb.$$qx.ui.website.Widget(qxWeb("#sandbox"));
    var called = 0;
    var clb = function() {
      called++;
    };
    w.onWidget("foo", clb, w);

    w.emit("foo");
    this.assertEquals(1, called);

    w.onWidget("foo", clb, w);

    w.emit("foo");
    this.assertEquals(2, called);

    w.offWidget("foo", clb, w);
    w.emit("foo");
    this.assertEquals(2, called);
  },

  testOnOffWidgetDifferentCallback : function() {
    var w = new qxWeb.$$qx.ui.website.Widget(qxWeb("#sandbox"));
    var called = 0;
    var clb = function() {
      called++;
    };
    w.onWidget("foo", clb, w);

    w.emit("foo");
    this.assertEquals(1, called);

    w.onWidget("foo", function() {
      clb();
    }, w);

    w.emit("foo");
    this.assertEquals(3, called);

    w.offWidget("foo", clb, w);
    w.emit("foo");
    this.assertEquals(4, called);
  },

  testOnOffWidgetDifferentContext : function() {
    var w = new qxWeb.$$qx.ui.website.Widget(qxWeb("#sandbox"));
    var called = 0;
    var clb = function() {
      called++;
    };
    w.onWidget("foo", clb, {});

    w.emit("foo");
    this.assertEquals(1, called);

    w.onWidget("foo", clb, {});

    w.emit("foo");
    this.assertEquals(2, called);

    w.offWidget("foo", clb, {});
    w.emit("foo");
    this.assertEquals(2, called);
  },

  testOnOffWidgetMultipleItems : function() {
    q.create("<div></div><div></div>").appendTo(this.sandbox);
    this.sandbox.getChildren().setData("qxClass", "qx.ui.website.Widget");
    var w = this.sandbox.getChildren();
    var called = 0;
    var clb = function() {
      called++;
    };
    w.onWidget("foo", clb, w);

    w.emit("foo");
    this.assertEquals(2, called);

    w.onWidget("foo", clb, w);

    w.emit("foo");
    this.assertEquals(4, called);

    w.getFirst().emit("foo");
    this.assertEquals(5, called);

    w.offWidget("foo", clb, w);
    w.getFirst().emit("foo");
    this.assertEquals(5, called);
  },

  testOnOffWidgetMultipleCollections : function() {
    new qxWeb.$$qx.ui.website.Widget(qxWeb("#sandbox"));
    var called = 0;
    var clb = function() {
      called++;
    };
    q("#sandbox").onWidget("foo", clb, q("#sandbox"));

    q("#sandbox").emit("foo");
    this.assertEquals(1, called);

    q("#sandbox").onWidget("foo", clb, q("#sandbox"));

    q("#sandbox").emit("foo");
    this.assertEquals(2, called);

    q("#sandbox").offWidget("foo", clb, q("#sandbox"));
    this.assertEquals(2, called);
  }
});


testrunner.define({
  classname: "ui.Button",

  setUp : testrunner.globalSetup,
  tearDown : testrunner.globalTeardown,

  testPlainConstructor : function() {
    var b = q("#sandbox").button();
    this.assertTrue(b.hasClass("qx-button"));
    this.assertEquals(1, b.find("span").length);
    this.assertEquals(1, b.find("img").length);
    this.assertEquals("none", b.find("img").getStyle("display"));
  },

  testFullConstructor : function() {
    var label = "Label";
    var img = "http://qooxdoo.org/_media/website.png";
    var b = q("#sandbox").button(label, img);
    this.assertEquals(label, b.find("span").getHtml());
    this.assertEquals(img, b.find("img").getAttribute("src"));
    this.assertEquals("inline", b.find("img").getStyle("display"));
  },

  testGetSetLabel : function() {
    var b = q("#sandbox").button();
    this.assertNull(b.getLabel());
    b.setLabel("Foo");
    this.assertEquals("Foo", b.getLabel())
  },

  testGetSetIcon : function() {
    var img = "http://qooxdoo.org/_media/website.png";
    var b = q("#sandbox").button();
    this.assertNull(b.getIcon());
    b.setIcon(img);
    this.assertEquals(img, b.getIcon());
  },

  testSetMenu : function() {
    var menu = q.create("<div>").setStyle("display", "none").appendTo("#sandbox");
    var b = q.create("<button>").appendTo("#sandbox").button().setMenu(menu);
    var ev = {stopPropagation : function() {}};
    b.emit("click", ev);
    this.assertEquals("block", menu.getStyle("display"));
    this.assertEquals("absolute", menu.getStyle("position"));
    b.emit("click", ev);
    this.assertEquals("none", menu.getStyle("display"));
  }
});

testrunner.define({
  classname: "ui.Rating",

  setUp : testrunner.globalSetup,
  tearDown : testrunner.globalTeardown,

  testPlainConstructor : function() {
    var r = q("#sandbox").rating();
    this.assertEquals(0, r.getValue());
    this.assertEquals(5, r.getConfig("length"));
    this.assertEquals("★", r.getConfig("symbol"));
  },

  testFullConstructor : function() {
    var r = q("#sandbox").rating(7, "X", 11);
    this.assertEquals(7, r.getValue());
    this.assertEquals(11, r.getConfig("length"));
    this.assertEquals("X", r.getConfig("symbol"));
  },

  testSetGetValue : function() {
    var r = q("#sandbox").rating();
    r.setValue(3);
    this.assertEquals(3, r.getValue());
  },

  testChangeEvent : function() {
    var r = q("#sandbox").rating();
    var triggered = false;
    r.on("changeValue", function(value) {
      triggered = true;
      this.assertEquals(3, value);
    }, this);
    r.setValue(3);
    this.assertTrue(triggered);
  },

  testSetSymbol : function() {
    var r = q("#sandbox").rating();
    this.assertEquals("★", r.getChildren().getHtml());
    r.setConfig("symbol", "X").render();
    this.assertEquals("X", r.getChildren().getHtml());
  },

  testSetLength : function() {
    var r = q("#sandbox").rating();
    this.assertEquals(5, r.getChildren().length);
    r.setValue(2);
    r.setConfig("length", 7).render();
    this.assertEquals(7, r.getChildren().length);
    this.assertEquals(2, r.getValue());
  },

  testTwoCollections : function() {
    var r = q("#sandbox").rating();
    var rr = q("#sandbox").rating();
    r.setValue(2);
    this.assertEquals(2, r.getValue());
    this.assertEquals(2, rr.getValue());
  },

  testTwoRatings : function() {
    q.create("<div/><div/>").rating().appendTo("#sandbox");
    q("#sandbox").getChildren().setValue(2);
    this.assertEquals(2, q("#sandbox").getChildren().getValue());
    this.assertEquals(2, q("#sandbox").getChildren().eq(0).getValue());
    this.assertEquals(2, q("#sandbox").getChildren().eq(1).getValue());
  },

  testListenerRemove : function() {
    var r = q("#sandbox").rating();
    var calledChange = 0;
    var calledCustom = 0;

    r.on("changeValue", function() {
      calledChange++;
    });
    r.on("custom", function() {
      calledCustom++;
    });

    r.dispose();
    q("#sandbox").rating().setValue(3).emit("custom");

    this.assertEquals(0, calledChange);
    this.assertEquals(1, calledCustom);
  }
});

testrunner.define({
  classname: "ui.Calendar",

  setUp : testrunner.globalSetup,
  tearDown : testrunner.globalTeardown,

  testSetGetValue : function() {
    var now = new Date();
    var cal = q("#sandbox").calendar(now);
    this.assertEquals(now.toDateString(), cal.getValue().toDateString());
  },

  testChangeEvent : function() {
    var cal = q("#sandbox").calendar(now);
    var now = new Date();
    cal.on("changeValue", function() {
      this.resume(function() {
        this.assertEquals(now.toDateString(), cal.getValue().toDateString());
      }, this);
    }.bind(this));

    setTimeout(function() {
      cal.setValue(now);
    }, 100);

    this.wait(250);
  },

  testConfig : function() {
    var now = new Date();
    var cal = q("#sandbox").calendar(now);
    var monthNames = cal.getConfig("monthNames").map(function(month) {
      return month.substr(0, 3).toUpperCase()
    });
    var dayNames = ["Mo", "Di", "Mi", "Do", "Fr", "Sa", "So"];
    cal.setConfig("monthNames", monthNames).setConfig("dayNames", dayNames).render();

    var displayedMonth = cal.find("thead tr:nth-child(1) td:nth-child(2)").getHtml();
    this.assertEquals(0, displayedMonth.indexOf(monthNames[now.getMonth()]));

    var displayedDays = cal.find("thead tr:nth-child(2) td").toArray().map(function(cell) {
      return qxWeb(cell).getHtml();
    });
    this.assertArrayEquals(dayNames, displayedDays);
  },

  testTemplates : function() {
    var now = new Date();
    var cal = q("#sandbox").calendar(now);

    var newClass = "my-cool-calendar";
    cal.setTemplate("table", cal.getTemplate("table")
      .replace("<table>", "<table class='" + newClass + "'>"));

    var newPrev = "prev";
    cal.setTemplate("controls", cal.getTemplate("controls")
      .replace("&lt;", newPrev));

    cal.render();

    this.assertEquals(1, q("." + newClass).length);

    var displayedPrev = cal.find("thead tr:nth-child(1) td:nth-child(1) button").getHtml();
    this.assertEquals(displayedPrev, newPrev);
  },

  testTwoCollections : function() {
    var now = new Date();
    var c0 = q("#sandbox").calendar();
    var c1 = q("#sandbox").calendar();
    c0.setValue(now);

    this.assertEquals(now.toDateString(), c0.getValue().toDateString());
    this.assertEquals(now.toDateString(), c1.getValue().toDateString());
  }
});

testrunner.define({
  classname: "ui.Slider",

  setUp : testrunner.globalSetup,
  tearDown : testrunner.globalTeardown,

  testPlainConstructor : function() {
    var slider = q("#sandbox").slider();
    this.assertTrue(slider.hasClass("qx-slider"));
    this.assertEquals(1, slider.getChildren().length);
    this.assertTrue(slider.getChildren().eq(0).hasClass("qx-slider-knob"));
  },

  testFullConstructor : function() {
    var slider = q("#sandbox").slider(10, [1,2,3,4]);
    this.assertEquals(10, slider.getValue());
    this.assertEquals(0, slider.getConfig("minimum"));
    this.assertEquals(100, slider.getConfig("maximum"));
    this.assertArrayEquals([1,2,3,4], slider.getConfig("step"));
  },

  testSetGetValue : function() {
    var slider = q("#sandbox").slider();
    this.assertEquals(0, slider.getValue());
    slider.setValue(30);
    this.assertEquals(30, slider.getValue());
  },

  testGivenKnob : function() {
    var knob = q.create("<div class='qx-slider-knob test-class'>").appendTo("#sandbox");
    var extra = q.create("<h2>Hello</h2>").appendTo("#sandbox");
    var slider = q("#sandbox").slider();
    this.assertTrue(slider.hasClass("qx-slider"));
    this.assertEquals(2, slider.getChildren().length);
    this.assertEquals(1, slider.getChildren(".test-class").length);
    this.assertEquals(knob[0], slider.getChildren(".test-class")[0]);
    this.assertEquals(1, slider.getChildren("h2").length);
  },

  testStepAsNumber : function() {
    var slider = q("#sandbox").slider().setConfig("step", 10).render();
    this.assertEquals(0, slider.getValue());
    slider.setValue(14);
    this.assertEquals(10, slider.getValue());
    slider.setValue(16);
    this.assertEquals(20, slider.getValue());
  },

  testStepAsArray : function() {
    var slider = q("#sandbox").slider().setConfig("step", [1,2,4,8,16]).render();
    this.assertEquals(1, slider.getValue());
    slider.setValue(4);
    this.assertEquals(4, slider.getValue());
  },

  testStepReset : function() {
    var slider = q("#sandbox").slider().setConfig("step", [1,2,4,8,16]).render();
    slider.setValue(4);
    slider.setConfig("step", null).render();
    this.assertEquals(4, slider.getValue());
  },

  testTwoSliders : function() {
    q.create("<div>").appendTo("#sandbox");
    q.create("<div>").appendTo("#sandbox");
    q("#sandbox").getChildren().slider();
    q("#sandbox").getChildren().eq(1).setValue(30);
    this.assertEquals(0, q("#sandbox").getChildren().eq(0).getValue());
    this.assertEquals(30, q("#sandbox").getChildren().eq(1).getValue());
  },

  testMinMaxValue : function() {
    var slider = q("#sandbox").slider();
    slider.setConfig("minimum", -10);
    slider.setConfig("maximum", 10).render();
    this.assertEquals(0, slider.getValue());
    slider.setValue(-20).render();
    this.assertEquals(-10, slider.getValue());
    slider.setValue(20).render();
    this.assertEquals(10, slider.getValue());
  },

  testMultipleInstances : function() {
    var slider = q("#sandbox").slider();
    this.assertEquals("qx.ui.website.Slider", q("#sandbox").classname);
    q("#sandbox").setValue(10);
    this.assertEquals(10, q("#sandbox").getValue());
  },

  testOffset : function() {
    var slider = q("#sandbox").slider().setConfig("offset", 20).render();
    var knob = slider.getChildren(".qx-slider-knob");
    this.assertEquals(20, knob.getPosition().left);
    slider.setValue(100);
    this.assertEquals(-20, knob.getPosition().right);
  },

  testDragBoundaries : function() {
    var slider = q("#sandbox").slider()
    .setStyles({
      position: "fixed",
      left: 0,
      top: 0,
      width: "500px"
    });

    this.assertEquals(parseInt(slider.getStyle("paddingLeft")), slider._getDragBoundaries().min);
    this.assertEquals(slider.getWidth() - parseInt(slider.getStyle("paddingRight")), slider._getDragBoundaries().max);

    var offset = 10;
    slider.setConfig("offset", offset).render();

    var expectedMin = parseInt(slider.getStyle("paddingLeft")) + offset;
    var expectedMax = slider.getWidth() - parseInt(slider.getStyle("paddingRight")) - offset;
    this.assertEquals(expectedMin, slider._getDragBoundaries().min);
    this.assertEquals(expectedMax, slider._getDragBoundaries().max);
  },

  testNearestValue : function() {
    var slider = q("#sandbox").slider()
    .setStyles({
      position: "fixed",
      left: 0,
      top: 0,
      width: "500px"
    });

    this.assertEquals(0, slider._getNearestValue(0));
    this.assertEquals(50, slider._getNearestValue(slider.getWidth() / 2));
    this.assertEquals(100, slider._getNearestValue(slider.getWidth()));

    slider.setConfig("step", [1, 2, 3, 4, 5, 6, 7]).render();
    this.assertEquals(1, slider._getNearestValue(0));
    this.assertEquals(4, slider._getNearestValue(slider.getWidth() / 2));
    this.assertEquals(7, slider._getNearestValue(slider.getWidth()));
  }
});

testrunner.define({
  classname: "ui.Tabs",

  setUp : testrunner.globalSetup,
  tearDown : testrunner.globalTeardown,

  testPlainConstructor : function() {
    var tabs = q("#sandbox").tabs();
    this.assertTrue(tabs.hasClass("qx-tabs"));
    this.assertEquals(1, tabs.getChildren().length);
    this.assertTrue(tabs.getChildren().eq(0).is("ul"));
    this.assertFalse(tabs.getChildren().eq(0).hasClass("qx-tabs-justify"));
    this.assertFalse(tabs.getChildren().eq(0).hasClass("qx-tabs-right"));
  },

  testConstructorWithDom : function() {
    q("#sandbox").append(q.create("<ul><li data-qx-tab-page='#cont1'><button>Foo</button></li><li data-qx-tab-page='#cont0'><button>Foo</button></li></ul><div id='cont0'>Content0</div><div id='cont1'>Content1</div>"));
    var tabs = q("#sandbox").tabs();
    this.assertTrue(tabs.find("ul li.qx-tabs-button").length == 2);
    this.assertTrue(tabs.find("ul li").getFirst().hasClass("qx-tabs-button-active"));
    this.assertEquals("block", tabs.find("#cont1").getStyle("display"));
    this.assertEquals("none", tabs.find("#cont0").getStyle("display"));
  },

  testMultipleInstances : function() {
    var tabs = q("#sandbox").tabs("right");
    this.assertTrue(q("#sandbox").getChildren().eq(0).hasClass("qx-tabs-right"));
  },

  testAddButton : function() {
    var tabs = q("#sandbox").tabs();
    tabs.addButton("Foo");
    this.assertEquals(1, tabs.find("ul li button").length);
    q("#sandbox").append(q.create("<div id='cont'>content</div>"));
    tabs.addButton("Bar", "#cont");
    this.assertEquals(2, tabs.find("ul li button").length);
    this.assertEquals("none", q("#cont").getStyle("display"));
  },

  testTwoTabs : function() {
    var tabs = q.create('<div/><div/>').appendTo("#sandbox").tabs();
    tabs.addButton("Foo");
    this.assertEquals(2, tabs.find(".qx-tabs-button").length);
  },

  testSelectPage : function() {
    var tabs = q("#sandbox").tabs();
    tabs.addButton("Foo").addButton("Bar");
    this.assertTrue(tabs.find("ul li").getFirst().hasClass("qx-tabs-button-active"));
    this.assertFalse(tabs.find("ul li").eq(1).hasClass("qx-tabs-button-active"));
    tabs.select(1);
    this.assertFalse(tabs.find("ul li").eq(0).hasClass("qx-tabs-button-active"));
    this.assertTrue(tabs.find("ul li").eq(1).hasClass("qx-tabs-button-active"));
  },

  testChangePage : function() {
    var tabs = q("#sandbox").tabs();
    var called = 0;
    tabs.addButton("Foo").addButton("Bar");
    tabs.on("changeSelected", function(idx) {
      called++;
      this.assertEquals(1, idx);
    }, this);
    tabs.select(1);
    this.assertEquals(1, called);
  },

  testDispose : function() {
    var tabs = q("#sandbox").tabs().addButton("Foo").dispose();
    this.assertNull(tabs.getHtml());
    this.assertFalse(tabs.hasClass("qx-tabs"));
  },

  testJustify : function() {
    var tabs = q("#sandbox").tabs("justify");
    this.assertTrue(tabs.getChildren().eq(0).hasClass("qx-tabs-justify"));
    tabs.setConfig("align", "left").render();
    this.assertFalse(tabs.getChildren().eq(0).hasClass("qx-tabs-justify"));
  },

  testRight : function() {
    var tabs = q("#sandbox").tabs("right");
    this.assertTrue(tabs.getChildren().eq(0).hasClass("qx-tabs-right"));
    tabs.setConfig("align", "left").render();
    this.assertFalse(tabs.getChildren().eq(0).hasClass("qx-tabs-right"));
=======
  testFunctionDebounce : function() {
    var called = 0;
    var checkCalled;

    var spy = function() {
      called++;
    };

    var deferred = q.func.debounce(spy, 300);
    deferred();

    window.setTimeout((function() {
      checkCalled = (called === 0);
    }).bind(this), 200);

    window.setTimeout((function() {
      this.resume(function() {
        this.assertTrue(checkCalled);
        this.assertEquals(1, called);
      });
    }).bind(this), 1000);

    this.wait(1500);
  },

  testFunctionDebounceWithEvents : function() {
    var callCounter = 0;
    var context;
    var data;
    var myCallback = function(e) {
      callCounter++;
      context = this;
      data = e;
    };

    this.sandbox.on("myEvent", q.func.debounce(myCallback, 200), this.sandbox);

    var counter = 0;
    var intervalId = window.setInterval((function() {
      this.emit("myEvent", "interval_" + counter);
      counter++;

      if (counter === 20) {
        window.clearInterval(intervalId);
      }
    }).bind(this.sandbox), 50);

    var checkContext = this.sandbox;
    this.wait(1500, function() {
      this.assertEquals(1, callCounter);
      this.assertEquals(checkContext, context);
      this.assertEquals("interval_19", data);
    }, this);
  },

  testFunctionDebounceWithImmediateEvents : function() {
    var callCounter = 0;
    var context;
    var data;
    var myCallback = function(e) {
      callCounter++;
      context = this;
      data = e;
    };

    this.sandbox.on("myEvent", q.func.debounce(myCallback, 200, true), this.sandbox);

    var counter = 0;
    var intervalId = window.setInterval((function() {
      this.emit("myEvent", "interval_" + counter);
      counter++;

      if (counter === 20) {
        window.clearInterval(intervalId);
      }
    }).bind(this.sandbox), 50);

    var checkContext = this.sandbox;
    this.wait(1500, function() {
      this.assertEquals(1, callCounter);
      this.assertEquals(checkContext, context);
      this.assertEquals("interval_0", data);
    }, this);
>>>>>>> ae6ae863
  }
});<|MERGE_RESOLUTION|>--- conflicted
+++ resolved
@@ -1146,7 +1146,71 @@
     this.assertFalse(q.isTextNode(document.createElement("p")));
   },
 
-<<<<<<< HEAD
+  testEqualNodes : function()
+  {
+    // same node
+    var node1 = q("#sandbox");
+    var node2 = "#sandbox";
+    this.assertTrue(q.equalNodes(node1, node2));
+
+    // same node types/names
+    node1 = q.create("<div>");
+    node2 = q.create("<div>");
+    this.assertTrue(q.equalNodes(node1, node2));
+
+    // different node types
+    node1 = q.create("<p>Foo</p>")[0];
+    node2 = q.create("<p>Foo</p>")[0].firstChild;
+    this.assertFalse(q.equalNodes(node1, node2));
+
+    // different node names
+    node1 = q.create("<div class='foo'>");
+    node2 = q.create("<h2 class='foo'>");
+    this.assertFalse(q.equalNodes(node1, node2));
+
+    // same attributes/values
+    node1 = q.create("<div style='display:block' class='foo'>");
+    node2 = q.create("<div style='display:block' class='foo'>");
+    this.assertTrue(q.equalNodes(node1, node2));
+
+    // same attributes/different values
+    node1 = q.create("<div class='foo' style='display:block'>");
+    node2 = q.create("<div class='foo' style='display:none'>");
+    this.assertFalse(q.equalNodes(node1, node2));
+
+    // same attributes/values in different order
+    node1 = q.create("<div class='foo' style='display:block'>");
+    node2 = q.create("<div style='display:block' class='foo'>");
+    this.assertTrue(q.equalNodes(node1, node2));
+
+    // different attributes length
+    node1 = q.create("<img src='foo.png' class='bar'>");
+    node2 = q.create("<img src='foo.png'>");
+    this.assertFalse(q.equalNodes(node1, node2));
+
+    // same children
+    node1 = q.create("<div class='foo'><p class='bar'>Foo</p></div>");
+    node2 = q.create("<div class='foo'><p class='bar'>Foo</p></div>");
+    this.assertTrue(q.equalNodes(node1, node2));
+
+    // different children
+    node1 = q.create("<div class='foo'><p class='bar'>Foo</p></div>");
+    node2 = q.create("<div class='foo'><p class='baz'>Foo</p></div>");
+    this.assertFalse(q.equalNodes(node1, node2));
+
+    // same children in different order
+    node1 = q.create("<div><h2>Foo</h2><p>Bar</p></div>");
+    node2 = q.create("<div><p>Bar</p><h2>Foo</h2></div>");
+    this.assertFalse(q.equalNodes(node1, node2));
+
+    // different children lengths
+    node1 = q.create("<div><p>Foo</p></div>");
+    node2 = q.create("<div><p>Foo</p><p>Foo</p></div>");
+    this.assertFalse(q.equalNodes(node1, node2));
+
+  },
+
+
   testContains : function() {
     this.sandbox.append("<h2 class='foo'>Foo</h2>");
 
@@ -1161,69 +1225,6 @@
     this.sandbox.push(q.create("<div>")[0]);
     this.assertEquals(2, this.sandbox.contains(q("#sandbox .foo")).length);
     this.assertEquals(0, this.sandbox.contains(q("#sandbox .nope")).length);
-=======
-  testEqualNodes : function()
-  {
-    // same node
-    var node1 = q("#sandbox");
-    var node2 = "#sandbox";
-    this.assertTrue(q.equalNodes(node1, node2));
-
-    // same node types/names
-    node1 = q.create("<div>");
-    node2 = q.create("<div>");
-    this.assertTrue(q.equalNodes(node1, node2));
-
-    // different node types
-    node1 = q.create("<p>Foo</p>")[0];
-    node2 = q.create("<p>Foo</p>")[0].firstChild;
-    this.assertFalse(q.equalNodes(node1, node2));
-
-    // different node names
-    node1 = q.create("<div class='foo'>");
-    node2 = q.create("<h2 class='foo'>");
-    this.assertFalse(q.equalNodes(node1, node2));
-
-    // same attributes/values
-    node1 = q.create("<div style='display:block' class='foo'>");
-    node2 = q.create("<div style='display:block' class='foo'>");
-    this.assertTrue(q.equalNodes(node1, node2));
-
-    // same attributes/different values
-    node1 = q.create("<div class='foo' style='display:block'>");
-    node2 = q.create("<div class='foo' style='display:none'>");
-    this.assertFalse(q.equalNodes(node1, node2));
-
-    // same attributes/values in different order
-    node1 = q.create("<div class='foo' style='display:block'>");
-    node2 = q.create("<div style='display:block' class='foo'>");
-    this.assertTrue(q.equalNodes(node1, node2));
-
-    // different attributes length
-    node1 = q.create("<img src='foo.png' class='bar'>");
-    node2 = q.create("<img src='foo.png'>");
-    this.assertFalse(q.equalNodes(node1, node2));
-
-    // same children
-    node1 = q.create("<div class='foo'><p class='bar'>Foo</p></div>");
-    node2 = q.create("<div class='foo'><p class='bar'>Foo</p></div>");
-    this.assertTrue(q.equalNodes(node1, node2));
-
-    // different children
-    node1 = q.create("<div class='foo'><p class='bar'>Foo</p></div>");
-    node2 = q.create("<div class='foo'><p class='baz'>Foo</p></div>");
-    this.assertFalse(q.equalNodes(node1, node2));
-
-    // same children in different order
-    node1 = q.create("<div><h2>Foo</h2><p>Bar</p></div>");
-    node2 = q.create("<div><p>Bar</p><h2>Foo</h2></div>");
-    this.assertFalse(q.equalNodes(node1, node2));
-
-    // different children lengths
-    node1 = q.create("<div><p>Foo</p></div>");
-    node2 = q.create("<div><p>Foo</p><p>Foo</p></div>");
-    this.assertFalse(q.equalNodes(node1, node2));
->>>>>>> ae6ae863
   }
 });
 
@@ -3626,7 +3627,99 @@
 });
 
 
-<<<<<<< HEAD
+testrunner.define({
+  classname: "FunctionUtil",
+
+  setUp : testrunner.globalSetup,
+  tearDown : testrunner.globalTeardown,
+
+  testFunctionDebounce : function() {
+    var called = 0;
+    var checkCalled;
+
+    var spy = function() {
+      called++;
+    };
+
+    var deferred = q.func.debounce(spy, 300);
+    deferred();
+
+    window.setTimeout((function() {
+      checkCalled = (called === 0);
+    }).bind(this), 200);
+
+    window.setTimeout((function() {
+      this.resume(function() {
+        this.assertTrue(checkCalled);
+        this.assertEquals(1, called);
+      });
+    }).bind(this), 1000);
+
+    this.wait(1500);
+  },
+
+  testFunctionDebounceWithEvents : function() {
+    var callCounter = 0;
+    var context;
+    var data;
+    var myCallback = function(e) {
+      callCounter++;
+      context = this;
+      data = e;
+    };
+
+    this.sandbox.on("myEvent", q.func.debounce(myCallback, 200), this.sandbox);
+
+    var counter = 0;
+    var intervalId = window.setInterval((function() {
+      this.emit("myEvent", "interval_" + counter);
+      counter++;
+
+      if (counter === 20) {
+        window.clearInterval(intervalId);
+      }
+    }).bind(this.sandbox), 50);
+
+    var checkContext = this.sandbox;
+    this.wait(1500, function() {
+      this.assertEquals(1, callCounter);
+      this.assertEquals(checkContext, context);
+      this.assertEquals("interval_19", data);
+    }, this);
+  },
+
+  testFunctionDebounceWithImmediateEvents : function() {
+    var callCounter = 0;
+    var context;
+    var data;
+    var myCallback = function(e) {
+      callCounter++;
+      context = this;
+      data = e;
+    };
+
+    this.sandbox.on("myEvent", q.func.debounce(myCallback, 200, true), this.sandbox);
+
+    var counter = 0;
+    var intervalId = window.setInterval((function() {
+      this.emit("myEvent", "interval_" + counter);
+      counter++;
+
+      if (counter === 20) {
+        window.clearInterval(intervalId);
+      }
+    }).bind(this.sandbox), 50);
+
+    var checkContext = this.sandbox;
+    this.wait(1500, function() {
+      this.assertEquals(1, callCounter);
+      this.assertEquals(checkContext, context);
+      this.assertEquals("interval_0", data);
+    }, this);
+  }
+});
+
+
 
 /* **************
  * WIDGETS
@@ -3635,15 +3728,10 @@
 
 testrunner.define({
   classname: "ui.Widget",
-=======
-testrunner.define({
-  classname: "FunctionUtil",
->>>>>>> ae6ae863
 
   setUp : testrunner.globalSetup,
   tearDown : testrunner.globalTeardown,
 
-<<<<<<< HEAD
   testConstructor : function() {
     var w = new qxWeb.$$qx.ui.website.Widget(qxWeb("#sandbox"));
     w.init();
@@ -4239,90 +4327,5 @@
     this.assertTrue(tabs.getChildren().eq(0).hasClass("qx-tabs-right"));
     tabs.setConfig("align", "left").render();
     this.assertFalse(tabs.getChildren().eq(0).hasClass("qx-tabs-right"));
-=======
-  testFunctionDebounce : function() {
-    var called = 0;
-    var checkCalled;
-
-    var spy = function() {
-      called++;
-    };
-
-    var deferred = q.func.debounce(spy, 300);
-    deferred();
-
-    window.setTimeout((function() {
-      checkCalled = (called === 0);
-    }).bind(this), 200);
-
-    window.setTimeout((function() {
-      this.resume(function() {
-        this.assertTrue(checkCalled);
-        this.assertEquals(1, called);
-      });
-    }).bind(this), 1000);
-
-    this.wait(1500);
-  },
-
-  testFunctionDebounceWithEvents : function() {
-    var callCounter = 0;
-    var context;
-    var data;
-    var myCallback = function(e) {
-      callCounter++;
-      context = this;
-      data = e;
-    };
-
-    this.sandbox.on("myEvent", q.func.debounce(myCallback, 200), this.sandbox);
-
-    var counter = 0;
-    var intervalId = window.setInterval((function() {
-      this.emit("myEvent", "interval_" + counter);
-      counter++;
-
-      if (counter === 20) {
-        window.clearInterval(intervalId);
-      }
-    }).bind(this.sandbox), 50);
-
-    var checkContext = this.sandbox;
-    this.wait(1500, function() {
-      this.assertEquals(1, callCounter);
-      this.assertEquals(checkContext, context);
-      this.assertEquals("interval_19", data);
-    }, this);
-  },
-
-  testFunctionDebounceWithImmediateEvents : function() {
-    var callCounter = 0;
-    var context;
-    var data;
-    var myCallback = function(e) {
-      callCounter++;
-      context = this;
-      data = e;
-    };
-
-    this.sandbox.on("myEvent", q.func.debounce(myCallback, 200, true), this.sandbox);
-
-    var counter = 0;
-    var intervalId = window.setInterval((function() {
-      this.emit("myEvent", "interval_" + counter);
-      counter++;
-
-      if (counter === 20) {
-        window.clearInterval(intervalId);
-      }
-    }).bind(this.sandbox), 50);
-
-    var checkContext = this.sandbox;
-    this.wait(1500, function() {
-      this.assertEquals(1, callCounter);
-      this.assertEquals(checkContext, context);
-      this.assertEquals("interval_0", data);
-    }, this);
->>>>>>> ae6ae863
   }
 });