#!/usr/bin/env python
# -*- coding: utf-8 -*-
################################################################################
#
#  qooxdoo - the new era of web development
#
#  http://qooxdoo.org
#
#  Copyright:
#    2006-2010 1&1 Internet AG, Germany, http://www.1und1.de
#
#  License:
#    LGPL: http://www.gnu.org/licenses/lgpl.html
#    EPL: http://www.eclipse.org/org/documents/epl-v10.php
#    See the LICENSE file in the project's top-level directory for details.
#
#  Authors:
#    * Sebastian Werner (wpbasti)
#    * Fabian Jakobs (fjakobs)
#
################################################################################

import sys, os, copy, re

from misc import util


##
#<h2>Module Description</h2>
#<pre>
# NAME
#  tree.py -- providing a tree data structure
#
# SYNTAX
#  tree.py --help
#
#  or
#
#  import tree
#  result = tree.Node()
#
#  creates a new tree node
#
# DESCRIPTION
#  The main provision by this module is the Node class. This lets you create
#  arbitrary trees made out of linked nodes (parent - child relation).
#
#</pre>
##


##
# Some nice short description of Foo
#
# @param a Number of foos to bar
class NodeAccessException (Exception):
    def __init__ (self, msg, node):
        Exception.__init__(self, msg)
        self.node = node

NODE_VARIABLE_TYPES = ("dotaccessor", "identifier")
NODE_STATEMENT_CONTAINERS = ("statements", "block")

class Node(object):

    def __init__ (self, ntype):
        self.type = ntype
        self.parent = None
        self.children = []
        self.attributes = {}
        self.dep = None # a potential DependencyItem()

    def __str__(self):
        return nodeToXmlStringNR(self)


    def hasAttributes(self):
        #return hasattr(self, "attributes")
        # ApiLoader._isNodeIdentical() needs this len() check
        # TODO: remove commented calls to hasAttributes() and hasattr(self,attributes)
        return len(self.attributes)

    def set(self, key, value):
        """Sets an attribute"""
        if not isinstance(value, (basestring, int, long, float, complex, bool)):
            raise NodeAccessException("'value' is no string or number: " + str(value), self)
        #if not self.hasAttributes():
        if False:
            self.attributes = {}
        self.attributes[key] = value
        return self

    def get(self, key, default = None):
        value = None
        #if hasattr(self, "attributes") and key in self.attributes:
        if key in self.attributes:
            value = self.attributes[key]

        if value != None:
            return value
        elif default != None:
            return default
        else:
            raise NodeAccessException("Node " + self.type + " has no attribute " + key, self)

    def remove(self, key):
        if not key in self.attributes:
            return

        del self.attributes[key]
        if len(self.attributes) == 0:
            del self.attributes

    ##
    # Make a default copy of self (this includes instanceof)
    def clone(self):
        clone_ = copy.copy(self)
        # keep .attributes non-shared
        if True:
            clone_.attributes = copy.copy(self.attributes)
        return clone_

    ##
    # Copy the properties of self into other
    # (this might not be entirely in sync with treegenerator.symbol())
    def patch(self, other):
        for attr, val in vars(self).items():
            if attr in (
                "type", "id",  # preserve other's classification
                "children", # don't adopt existing children (what would their .parent be?!)
                "parent", # avoid tree relations
                ):
                continue
            setattr(other, attr, val)
        # keep .attributes non-shared
        if hasattr(self, "attributes"):
            other.attributes = copy.copy(self.attributes)

    def hasParent(self):
        return self.parent

    ##
    # checks whether the node hierarchy leading to node ends with contextPath,
    # ie.  if node.parent.type == contextPath[-1], node.parent.parent.type ==
    # contextPath[-2] asf. Example: varNode.hasParentContext("call/operand")
    # checks whether varNode.parent is "operand" and varNode.parent.parent is
    # "call" type, ie. it's a function being called; the wildcard '*' is allowed
    # to indicate any type on a particular level, like "value/*/operand"
    def hasParentContext(self, contextPath):
        path_elems = contextPath.split('/')

        currNode = self
        for path_elem in reversed(path_elems):
            if currNode.parent:
                if ( path_elem == '*' or currNode.parent.type == path_elem ):
                    currNode = currNode.parent
                else:
                    return False
            else:
                return False  # no parent, no match

        return True


    ##
    # return the chain of parent (types) of this node
    def getParentChain(self):
        chain = []
        currNode = self
        while currNode.parent:
            chain.append(currNode.parent.type)
            currNode = currNode.parent
        return reversed (chain)

    ##
    # return the root of the current tree
    def getRoot(self):
        rnode = self
        while rnode.parent:
            rnode = rnode.parent
        return rnode


    def hasChildren(self, ignoreComments = False):
        if not ignoreComments:
            return self.children
        else:
            return [c for c in self.children if c.type not in ("comment", "commentsBefore", "commentsAfter")]


    getChildren = hasChildren


    def addChild(self, childNode, index = None):
        if childNode:
            if childNode.parent:
                childNode.parent.removeChild(childNode)

            if index != None:
                self.children.insert(index, childNode)
            else:
                self.children.append(childNode)
            childNode.parent = self
        return self

    def removeChild(self, childNode):
        if self.children:
            self.children.remove(childNode)
            childNode.parent = None

    def replaceChild(self, oldChild, newChild):
        if self.children:
            if newChild.parent:
                newChild.parent.removeChild(newChild)

            self.children.insert(self.children.index(oldChild), newChild)
            newChild.parent = self
            self.children.remove(oldChild)

    ##
    # Get child by type or position
    #
    def getChild(self, spec, mandatory = True):
        if self.children:
            for pos,child in enumerate(self.children):
                if pos==spec or child.type==spec:
                    return child
        if mandatory:
            raise NodeAccessException("Node " + self.type + " has no child with type or position" + spec, self)

    def hasChildRecursive(self, ntype):
        if isinstance(ntype, basestring):
            if self.type == ntype:
                return True
        elif isinstance(ntype, util.FinSequenceTypes):
            if self.type in ntype:
                return True

        if self.children:
            for child in self.children:
                if child.hasChildRecursive(ntype):
                    return True

        return False

    ##
    # Whether <node> is self, or a descendant in the tree rooted by self.
    def contains(self, node):
        if self is node:
            return node
        else:
            for child in self.children:
                if child.contains(node):
                    return node
        return None

    ##
    # TODO: Rename this to hasChildByType
    def hasChild(self, ntype):
        if self.children:
            for child in self.children:
                if isinstance(ntype, basestring):
                    if child.type == ntype:
                        return True
                elif isinstance(ntype, list):
                    if child.type in ntype:
                        return True

        return False

    def getChildrenLength(self, ignoreComments=False):
        if self.children:
            if ignoreComments:
                counter = 0
                for child in self.children:
                    if not child.type in ["comment", "commentsBefore", "commentsAfter"]:
                        counter += 1
                return counter

            else:
                return len(self.children)

        return 0



    def makeComplex(self):
        makeComplex = self.get("makeComplex", '')

        if makeComplex != '':
            return makeComplex

        else:
            makeComplex = False

        if self.type == "comment":
            makeComplex = True

        elif self.type == "block":
            if self.children:
                counter = 0
                for child in self.children:
                    if child.type != "commentsAfter":
                        counter += 1
                        if counter > 1:
                            makeComplex = True

        elif self.type == "loop":
            if self.get("loopType") == "IF" and self.parent and self.parent.type == "elseStatement":
                pass
            else:
                makeComplex = True

        elif self.type == "function":
            makeComplex = self.getChild("body").hasChild("block") and self.getChild("body").getChild("block").getChildrenLength() > 0

        elif self.type in ["loop", "switch"]:
            makeComplex = True

        elif self.hasChild("commentsBefore"):
            makeComplex = True



        # Final test: Ask the children (slower)
        if not makeComplex and not self.type in ["comment", "commentsBefore", "commentsAfter"]:
            makeComplex = self.isComplex()


        self.set("makeComplex", makeComplex)

        # print "makeComplex: %s = %s" % (self.type, makeComplex)

        return makeComplex



    def isComplex(self):
<<<<<<< HEAD
        isComplex = self.get("isComplex", ())

        if isComplex != ():
=======
        isComplex = self.get("isComplex", '')

        if isComplex != '':
>>>>>>> f3edc001
            return isComplex
        else:
            isComplex = False

        if not self.children:
            isComplex = False

        elif self.type == "block":
            counter = 0
            if self.children:
                for child in self.children:
                    if child.type != "commentsAfter":
                        counter += 1

                        if child.hasChild("commentsBefore"):
                            counter += 1

                        if counter > 1:
                            break

            if counter > 1:
                isComplex = True

            else:
                if self.getChildrenLength() == 0:
                    isComplex = False

                # in else, try to find the mode of the previous if first
                elif self.parent and self.parent.type == "elseStatement":
                    isComplex = self.parent.parent.getChild("statement").hasComplexBlock()

                # in if, try to find the mode of the parent if (if existent)
                elif self.parent and self.parent.type == "statement" and self.parent.parent.type == "loop" and self.parent.parent.get("loopType") == "IF":
                    if self.parent.parent.parent and self.parent.parent.parent.parent:
                        if self.parent.parent.parent.parent.type == "loop":
                            isComplex = self.parent.parent.parent.parent.getChild("statement").hasComplexBlock()

                # in catch/finally, try to find the mode of the try statement
                elif self.parent and self.parent.parent and self.parent.parent.type in ["catch", "finally"]:
                    isComplex = self.parent.parent.parent.getChild("statement").hasComplexBlock()

        elif self.type == "elseStatement":
            if self.hasComplexBlock():
                isComplex = True
            elif self.hasChild("loop") and self.getChild("loop").getChild("statement").hasComplexBlock():
                isComplex = True

        elif self.type == "array" :
            if self.getChildrenLength(True) > 5:
                isComplex = True

        elif self.type == "map" :
            ml = self.getChildrenLength(True)
            if ml > 1:
                isComplex = True

        # Final test: Ask the children (slower)
        if not (self.type == "elseStatement" and self.hasChild("loop")):
            if not isComplex and self.hasComplexChildren():
                isComplex = True

        # print self.type + " :: %s" % isComplex
        self.set("isComplex", isComplex)

        # print "isComplex: %s = %s" % (self.type, isComplex)

        return isComplex



    def hasComplexChildren(self):
        if self.children:
            for child in self.children:
                if child.makeComplex():
                    return True

        return False


    def hasComplexBlock(self):
        if self.hasChild("block"):
            return self.getChild("block").isComplex()

        return False


    def hasBlockChildren(self):
        if self.hasChild("block"):
            return self.getChild("block").hasChildren()

        return False


    def getChildPosition(self, searchedChild, ignoreComments = False):
        if self.children and searchedChild in self.children:
            if ignoreComments:
                counter = 0
                for child in self.children:
                    if child == searchedChild:
                        return counter

                    if not child.type in ["comment", "commentsBefore", "commentsAfter"]:
                        counter += 1

            else:
                return self.children.index(searchedChild)

        return -1



    def getChildByPosition(self, pos, mandatory = True, ignoreComments = False):
        if self.children:
            i = 0
            for child in self.children:
                if ignoreComments and child.type in ["comment", "commentsBefore", "commentsAfter"]:
                    continue

                if i == pos:
                    return child

                i += 1

        if mandatory:
            raise NodeAccessException("Node " + self.type + " has no child as position %s" % pos, self)



    def getChildByAttribute(self, key, value, mandatory = True):
        if self.children:
            for child in self.children:
                if child.get(key,mandatory) == value:
                    return child

        if mandatory:
            raise NodeAccessException("Node " + self.type + " has no child with attribute " + key + " = " + value, self)

    def getChildByTypeAndAttribute(self, ntype, key, value, mandatory = True, recursive = False):
        if self.children:
            for child in self.children:
                if child.type == ntype and child.get(key,mandatory) == value:
                    return child
                elif recursive:
                    found = child.getChildByTypeAndAttribute(ntype, key, value, False, True)
                    if found:
                        return found

        if mandatory:
            raise NodeAccessException("Node " + self.type + " has no child with type " + ntype + " and attribute " + key + " = " + value, self)

    def getFirstChild(self, mandatory = True, ignoreComments = False):
        if self.children:
            for child in self.children:
                if ignoreComments and child.type in ["comment", "commentsBefore", "commentsAfter"]:
                    continue
                return child
        if mandatory:
            raise NodeAccessException("Node " + self.type + " has no children", self)

    def getLastChild(self, mandatory = True, ignoreComments = False):
        if self.children:
            if not ignoreComments:
                return self.children[-1]
            else:
                pos = len(self.children) - 1
                while pos >= 0:
                    child = self.children[pos]

                    if ignoreComments and child.type in ["comment", "commentsBefore", "commentsAfter"]:
                        pos -= 1
                        continue

                    return child

        if mandatory:
            raise NodeAccessException("Node " + self.type + " has no children", self)

    def getPreviousSibling(self, mandatory = True, ignoreComments = False):
        if self.parent:
            prev = None
            for child in self.parent.children:

                if ignoreComments and child.type in ["comment", "commentsBefore", "commentsAfter"]:
                    continue

                if child == self:
                    if prev != None:
                        return prev
                    else:
                        break

                prev = child

        if mandatory:
            raise NodeAccessException("Node " + self.type + " has no previous sibling", self)

    def getFollowingSibling(self, mandatory = True, ignoreComments = False):
        if self.parent:
            prev = None

            for child in self.parent.children:
                if ignoreComments and child.type in ["comment", "commentsBefore", "commentsAfter"]:
                    continue

                if prev != None:
                    return child

                if child == self:
                    prev = child

        if mandatory:
            raise NodeAccessException("Node " + self.type + " has no following sibling", self)

    def isFirstChild(self, ignoreComments = False):
        if not self.parent:
            return False

        return self.parent.getFirstChild(False, ignoreComments) == self

    def isLastChild(self, ignoreComments = False):
        if not self.parent:
            return False

        return self.parent.getLastChild(False, ignoreComments) == self

    #def isVar(self):
    #    return self.type in NODE_VARIABLE_TYPES

    def isStatement(self):
        return self.parent and self.parent.type in NODE_STATEMENT_CONTAINERS

    def addListChild(self, listName, childNode):
        listNode = self.getChild(listName, False)
        if not listNode:
            listNode = Node(listName)
            self.addChild(listNode)
        listNode.addChild(childNode)

    def getListChildByAttribute(self, listName, key, value, mandatory = True):
        listNode = self.getChild(listName, False)
        if listNode:
            return listNode.getChildByAttribute(key, value, mandatory)

        if mandatory:
            raise NodeAccessException("Node " + self.type + " has no child " + listName, self)

    def getFirstListChild(self, listName, mandatory = True):
        listNode = self.getChild(listName, False)
        if listNode:
            return listNode.getFirstChild(mandatory)

        if mandatory:
            raise NodeAccessException("Node " + self.type + " has no child " + listName, self)

    def getAllChildrenOfType(self, ntype):
        return self._getAllChildrenOfType(ntype, [])

    def _getAllChildrenOfType(self, ntype, found=[]):
        if self.children:
            for child in self.children:
                if child.type == ntype:
                    found.append(child)

                child._getAllChildrenOfType(ntype, found)

        return found

    def toXml(self,  prefix = "", childPrefix = "  ", newLine="\n", encoding="utf-8"):
        return nodeToXmlString(self, prefix, childPrefix, newLine, encoding)

    def toJson(self, prefix = "", childPrefix = "  ", newLine="\n"):
        return nodeToJsonString(self, prefix, childPrefix, newLine)

    def toJavascript(self):
        from ecmascript.backend import pretty
        def options(): pass
        pretty.defaultOptions(options)
        result = [u'']
        result = pretty.prettyNode(self, options, result)
        return u''.join(result)

    def nodeIter(self):
        "A generator/iterator method, to traverse a tree and 'yield' each node"
        yield self

        if self.children:
            for child in self.children:
                for node in child.nodeIter():
                    yield node

    def nodeTreeMap(self, fn):
        """As an alternative, a pure recursion walk that applies a function fn to each node.
           This allows to control the recursion through fn's return value.
           Signature of fn: fn(node,isLeaf)."""
        if not self.children:
            rc = fn(self,True)
            return
        else:
            rc = fn(self,False)
            if rc == 0:  # != 0 means prune this subtree
                for child in self.children:
                    child.nodeTreeMap(fn)
            return


def nodeToXmlStringNR(node, prefix="", encoding="utf-8"):
    hasText = False
    asString = prefix + "<" + node.type
    #if node.hasAttributes():
    if True:
        for key in node.attributes:
            asString += " " + key + "=\"" + escapeXmlChars(node.attributes[key], True, encoding) + "\""
    asString += "/>"

    return asString


def nodeToXmlString(node, prefix = "", childPrefix = "  ", newLine="\n", encoding="utf-8"):
    asString = u''
    hasText = False

    # comments
    for attr in ('comments', 'commentsAfter'):
        if hasattr(node, attr) and getattr(node, attr):
            cmtStrings = []
            for comment in getattr(node, attr):
                cmtStrings.append(nodeToXmlString(comment, prefix, childPrefix, newLine, encoding))
            asString += u''.join(cmtStrings)

    # own str repr
    asString += prefix + "<" + node.type
    #if node.hasAttributes():
    if True:
        for key in node.attributes:
            if key == "text":
                hasText = True
            else:
                asString += " " + key + "=\"" + escapeXmlChars(node.attributes[key], True, encoding) + "\""

    if not node.hasChildren() and not hasText:
        asString += "/>" + newLine
    else:
        asString += ">"

        if hasText:
            asString += newLine + prefix + childPrefix
            asString += "<text>" + escapeXmlChars(node.attributes["text"], False, encoding) + "</text>" + newLine

        if node.hasChildren():
            asString += newLine
            for child in node.children:
                asString += nodeToXmlString(child, prefix + childPrefix, childPrefix, newLine, encoding)

        asString += prefix + "</" + node.type + ">" + newLine

    return asString



def nodeToJsonString(node, prefix = "", childPrefix = "  ", newLine="\n"):
    asString = prefix + '{"type":"' + escapeJsonChars(node.type) + '"'

    #if node.hasAttributes():
    if True:
        asString += ',"attributes":{'
        firstAttribute = True
        for key in node.attributes:
            if not firstAttribute:
                asString += ','
            asString += '"' + key + '":"' + escapeJsonChars(node.attributes[key]) + '"'
            firstAttribute = False
        asString += '}'

    if node.hasChildren():
        asString += ',"children":[' + newLine

        prefix = prefix + childPrefix
        for child in node.children:
            asString += nodeToJsonString(child, prefix, childPrefix, newLine) + ',' + newLine

        # NOTE We remove the ',\n' of the last child
        if newLine == "":
            asString = asString[:-1] + prefix + ']'
        else:
            asString = asString[:-2] + newLine + prefix + ']'

    asString += '}'

    return asString


def getNodeData(node):
    data = {
      "type" : node.type
    }

    #if node.hasAttributes():
    if True:
        data["attributes"] = {}
        for key in node.attributes:
            data["attributes"][key] = node.attributes[key]

    if node.hasChildren():
        data["children"] = []

        for child in node.children:
            data["children"].append(getNodeData(child))

    return data


def escapeXmlChars(text, inAttribute, encoding="utf-8"):
    if isinstance(text, basestring):
        # http://www.w3.org/TR/xml/#dt-escape
        text = text.replace("\"", "&quot;").replace("'", "&apos;").replace("&", "&amp;").replace("<", "&lt;").replace(">", "&gt;")
    elif isinstance(text, bool):
        text = str(text).lower()
    else:
        text = str(text)

    return text


def escapeJsonChars(text):
    if isinstance(text, basestring):
        # http://tools.ietf.org/html/rfc4627#section-2.5
        text = text.replace('\\', '\\\\').replace('"', '\\"').replace('\n', '\\n').replace('\r', '\\r').replace('\t', '\\t').replace('\b', '\\b').replace('\f', '\\f').replace('/', '\\/')
    elif isinstance(text, bool):
        text = str(text).lower()
    else:
        text = str(text)

    return text<|MERGE_RESOLUTION|>--- conflicted
+++ resolved
@@ -336,15 +336,9 @@
 
 
     def isComplex(self):
-<<<<<<< HEAD
         isComplex = self.get("isComplex", ())
 
         if isComplex != ():
-=======
-        isComplex = self.get("isComplex", '')
-
-        if isComplex != '':
->>>>>>> f3edc001
             return isComplex
         else:
             isComplex = False
