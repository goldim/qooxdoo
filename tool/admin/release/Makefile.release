################################################################################
#
#  qooxdoo - the new era of web development
#
#  http://qooxdoo.org
#
#  Copyright:
#    2006-2008 1&1 Internet AG, Germany, http://www.1and1.org
#
#  License:
#    LGPL: http://www.gnu.org/licenses/lgpl.html
#    EPL: http://www.eclipse.org/org/documents/epl-v10.php
#    See the LICENSE file in the project's top-level directory for details.
#
#  Authors:
#    * Sebastian Werner (wpbasti)
#    * Andreas Ecker (ecker)
#    * Fabian Jakobs (fjakobs)
#    * Thomas Herchenroeder (thron7)
#
################################################################################

################################################################################
# VARIABLES
################################################################################

# Ubuntu's /bin/sh struggles with 'time' (bug#4398)
SHELL = /bin/bash

FRAMEWORK_VERSION := $(shell cat version.txt)
FRAMEWORK_SVNINFO := $(shell python tool/admin/bin/svninfo.py .)
FRAMEWORK_GITINFO := $(shell tool/admin/bin/gitinfo.sh)

CMD_LINE = echo "----------------------------------------------------------------------------"
CMD_NICE = nice -n 10
export PYTHONPATH = $(CURDIR)/tool/pylib
CMD_PYTHON = $(CMD_NICE) python -t -O
CMD_REMOVE = $(CMD_NICE) rm -rf
CMD_MV = $(CMD_NICE) mv
CMD_MKDIR = $(CMD_NICE) mkdir -p
CMD_FIND = $(CMD_NICE) find
CMD_ZIP = $(CMD_NICE) zip
CMD_SVN = $(CMD_NICE) svn
CMD_GIT = $(CMD_NICE) git
CMD_GIT_WHEREAMI = $(CMD_GIT) describe --contains --all HEAD
CMD_RST2HTML = $(CMD_NICE) rst2html.py
CMD_ZIP_CREATE = $(CMD_ZIP) -rq
CMD_ANY2UNIX = | xargs $(CMD_PYTHON) tool/pylib/misc/textutil.py --command any2Unix
CMD_MKEXEC = $(CMD_NICE) chmod a+rx

ifeq ($(DO_RELEASE),)
# --------  DEVELOPMENT SETTINGS --------------------------------------
# these settings are used during development time
OPT_GENERATOR = -m QOOXDOO_REVISION:$(FRAMEWORK_GITINFO)
QOOXDOO_RELEASE = 
else
# --------  RELEASE SETTINGS ------------------------------------------
# activate from the command line with: make DO_RELEASE=1 ...
OPT_GENERATOR =
QOOXDOO_RELEASE = QOOXDOO_RELEASE=1
endif

ifeq ($(PREVIEW),1)
DEMO_DIR = /var/www/qooxdoo/new/demo
else
DEMO_DIR = /var/www/qooxdoo/demo
endif

CMD_GENERATOR := $(CMD_PYTHON) "$(CURDIR)/tool/bin/generator.py" $(OPT_GENERATOR)
STAGING_HOST = qooxdoo@webtechfe-test01.schlund.de

FILES_TEXT = \( -name "*.py" -o -name "*.sh" -o -name "*.js" -o -name "*.html" -o -name "*.css" -o -name "*.xml" -o -name Makefile -o -name AUTHORS -o -name LICENSE -o -name README -o -name RELEASENOTES -o -name TODO \)
FILES_TEMP = \( -name "*.rej" -o -name "*.orig" -o -name "*.pyc" -o -name "*.pyo" -o -name "*.bak" -o -name "*.old" -o -name "*~" -o -name "messages.pot" \)
FILES_EXEC = \( -name "*.py" -o -name "*.sh" \)

CMD_SYNC_ONLINE = $(CMD_NICE) rsync --checksum --recursive --delete --inplace --links --safe-links
CMD_SYNC_OFFLINE = $(CMD_NICE) rsync --recursive --delete --inplace --links --safe-links
CMD_SYNC_BACKUP = $(CMD_NICE) rsync --recursive --delete --inplace --copy-links

# Directories
RELEASE_BUILD = release/temp/build/qooxdoo-$(FRAMEWORK_VERSION)-build
RELEASE_SDK = release/temp/sdk/qooxdoo-$(FRAMEWORK_VERSION)-sdk

APPLICATIONS = todo feedreader portal mobileshowcase playground showcase widgetbrowser featureconfigeditor demobrowser
COMPONENTS = apiviewer testrunner inspector storage server
FRAMEWORK_TARGETS = api test


################################################################################
# RELEASE TARGETS
################################################################################

release: release-sdk

release-sdk: distclean release-sdk-sans-clean
release-sdk-sans-clean: release-sdk-info apiviewer showcase build-docs release-sdk-svn-collect release-sdk-archive


release-sdk-info:
	@echo
	@echo "****************************************************************************"
	@echo "  GENERATING SDK VERSION OF RELEASE $(FRAMEWORK_VERSION)"
	@echo "****************************************************************************"


release-sdk-svn-collect:
	@echo
	@echo "  SYNCHRONISATION OF SDK RELEASE"
	@echo "----------------------------------------------------------------------------"

	@echo "  * Extracting sources..."
	@$(CMD_MKDIR) $(RELEASE_SDK)
	@$(CMD_GIT) archive `$(CMD_GIT_WHEREAMI)` . | tar -x -C $(RELEASE_SDK)

	@echo "  * Preparing index.html..."
	@cat ./index.html | \
		sed 's/class="local"/class="local hide"/g' | \
		sed 's/ class="publish"//g' > $(RELEASE_SDK)/index.html

	@echo "  * Synchronizing root..."
	@$(CMD_REMOVE) $(RELEASE_SDK)/readme.rst
	@$(CMD_RST2HTML) ./readme.rst > $(RELEASE_SDK)/readme.html
	@#if rst2html.py is not available, the next can replace the previous
	@#cat ./readme.rst > $(RELEASE_SDK)/readme.txt

	@echo "  * Synchronizing applications/components..."
	@for APPLICATION in $(APPLICATIONS); do \
		$(CMD_MKDIR) $(RELEASE_SDK)/application/$$APPLICATION/source/script; \
		if [ "$$APPLICATION" = "widgetbrowser" ]; then \
	    $(CMD_SYNC_OFFLINE) ./tool/data/generator/needs_generation.js $(RELEASE_SDK)/application/$$APPLICATION/source/script/$$APPLICATION.modern.js; \
		else \
	    $(CMD_SYNC_OFFLINE) ./tool/data/generator/needs_generation.js $(RELEASE_SDK)/application/$$APPLICATION/source/script/$$APPLICATION.js; \
		fi; \
	done
	@$(CMD_SYNC_OFFLINE) application/showcase/build/* $(RELEASE_SDK)/application/showcase/build

	@echo "  * Synchronizing framework..."
	@$(CMD_SYNC_OFFLINE) framework/api/* $(RELEASE_SDK)/framework/api

	@echo "  * Synchronizing tools..."
	@$(CMD_REMOVE) $(RELEASE_SDK)/tool/admin/

	@echo "  * Switching to Unix line endings..."
	@$(CMD_FIND) $(RELEASE_SDK) $(FILES_TEXT) $(CMD_ANY2UNIX)

	@echo "  * Synchronizing documentation..."
	@$(CMD_REMOVE) $(RELEASE_SDK)/documentation/manual/
	@$(CMD_MKDIR) $(RELEASE_SDK)/documentation/manual/
	@$(CMD_SYNC_OFFLINE) documentation/manual/build/html/* $(RELEASE_SDK)/documentation/manual/
	@$(CMD_SYNC_OFFLINE) documentation/manual/build/latex/qooxdoo.pdf $(RELEASE_SDK)/documentation/manual/



release-sdk-archive:
	@echo "  * Generating zip archive..."
	@cd release/temp/sdk; $(CMD_REMOVE) ../../qooxdoo-$(FRAMEWORK_VERSION)-sdk.zip; $(CMD_ZIP_CREATE) ../../qooxdoo-$(FRAMEWORK_VERSION)-sdk.zip qooxdoo-$(FRAMEWORK_VERSION)-sdk

	@echo "  * Cleaning up..."
	@rm -rf release/temp


################################################################################
# APIVIEWER TARGETS
################################################################################

info-apiviewer:
	@echo
	@echo "****************************************************************************"
	@echo "  GENERATING APIVIEWER"
	@echo "****************************************************************************"


apiviewer: info-apiviewer exec-apiviewer-build

exec-apiviewer-build:
	@time ( cd framework && $(CMD_GENERATOR) api ) || exit 1


################################################################################
# SHOWCASE TARGETS
################################################################################

showcase:
	@time ( cd application/showcase && $(CMD_GENERATOR) build ) || exit 1

#################################################################################
## INSPECTOR TARGETS
#################################################################################
#
#info-inspector:
#	@echo
#	@echo "****************************************************************************"
#	@echo "  GENERATING INSPECTOR COMPONENT"
#	@echo "****************************************************************************"
#
#
#inspector: info-inspector exec-inspector-build
#
#exec-inspector-build:
#	@time ( cd component/inspector && $(CMD_GENERATOR) build ) || exit 1
#
#
#
#################################################################################
## TESTRUNNER TARGETS
#################################################################################
#
#info-testrunner:
#	@echo
#	@echo "****************************************************************************"
#	@echo "  GENERATING TESTRUNNER COMPONENT"
#	@echo "****************************************************************************"
#
#
#testrunner: info-testrunner exec-testrunner-build
#
#exec-testrunner-build:
#	@time ( cd component/testrunner && $(CMD_GENERATOR) build ) || exit 1
#


################################################################################
# SKELETON TARGETS
################################################################################

SKELETON_TEMP = temp-skeleton
SKELETON_FILES = generate.py config.json Manifest.json source/class source/resource source/translation source/index.html

info-skeleton:
	@echo
	@echo "****************************************************************************"
	@echo "  GENERATING SKELETON"
	@echo "****************************************************************************"

skeleton: info-skeleton exec-skeleton-collect exec-skeleton-archive

exec-skeleton-collect:
	@echo "  * Copying info files..."
	@$(CMD_MKDIR) $(SKELETON_TEMP)/qooxdoo-$(FRAMEWORK_VERSION)-skeleton
	@for FILE in `find ../ -maxdepth 1 -type f -name "*.txt"`; do \
	  echo "    - `basename $$FILE`"; \
	  cp -f $$FILE $(SKELETON_TEMP)/qooxdoo-$(FRAMEWORK_VERSION)-skeleton; \
	done

	@echo "  * Collecting skeleton files..."
	@$(CMD_MKDIR) $(SKELETON_TEMP)/qooxdoo-$(FRAMEWORK_VERSION)-skeleton
	@for FILE in $(SKELETON_FILES); do \
    	echo "    - $$FILE"; \
    	$(CMD_MKDIR) `dirname $(SKELETON_TEMP)/qooxdoo-$(FRAMEWORK_VERSION)-skeleton/skeleton/$$FILE`; \
	  	$(CMD_SYNC_OFFLINE) component/skeleton/$$FILE `dirname $(SKELETON_TEMP)/qooxdoo-$(FRAMEWORK_VERSION)-skeleton/skeleton/$$FILE`; \
  	done

exec-skeleton-archive:
	@echo "  * Cleaning up target folders..."
	@$(CMD_FIND) $(SKELETON_TEMP) $(FILES_TEMP) -exec $(CMD_REMOVE) {} \;

	@echo "  * Switching to Unix line endings..."
	@$(CMD_FIND) $(SKELETON_TEMP) $(FILES_TEXT) $(CMD_ANY2UNIX)

	@echo "  * Fixing executables..."
	@$(CMD_FIND) $(SKELETON_TEMP) $(FILES_EXEC) -exec $(CMD_MKEXEC) {} \;

	@echo "  * Building skeleton archive..."
	@cd $(SKELETON_TEMP); $(CMD_REMOVE) ../component/qooxdoo-$(FRAMEWORK_VERSION)-skeleton.zip; $(CMD_ZIP_CREATE) ../component/qooxdoo-$(FRAMEWORK_VERSION)-skeleton.zip qooxdoo-$(FRAMEWORK_VERSION)-skeleton

	@echo "  * Cleaning up temporary folder..."
	@$(CMD_REMOVE) $(SKELETON_TEMP)

	@echo "  * Created component/qooxdoo-$(FRAMEWORK_VERSION)-skeleton.zip"


################################################################################
# BASIC TARGETS
################################################################################

distclean:
	@for APPLICATION in $(APPLICATIONS); do \
		F="application/$$APPLICATION"; \
		if [ -e $$F ]; then \
			(( cd $$F && $(CMD_GENERATOR) distclean ) || ( echo "Unable to distclean $$F"; exit 1 )); \
		fi; \
	done
	@for APPLICATION in $(COMPONENTS); do ( cd component/$$APPLICATION && $(CMD_GENERATOR) distclean ) || exit 1; done
	@cd framework && $(CMD_GENERATOR) distclean
	@$(CMD_REMOVE) application/*.zip
	@$(CMD_REMOVE) release

build: build-apps build-components
build-apps:
	@time for APPLICATION in $(APPLICATIONS); do \
		if [ "$$APPLICATION" = "feedreader" ]; then \
			( cd application/$$APPLICATION && $(CMD_GENERATOR) build,build-mobile,build-website ) || exit 1; \
		else \
			( cd application/$$APPLICATION && $(CMD_GENERATOR) build ) || exit 1; \
		fi; \
	done

build-components:
	@time for COMPONENT in $(COMPONENTS); do \
		( cd component/$$COMPONENT && $(CMD_GENERATOR) build ) || exit 1; \
		if [ "$$COMPONENT" = "storage" ]; then \
			( cd component/standalone/$$COMPONENT && $(CMD_GENERATOR) build-require ) || exit 1; \
		elif [ "$$COMPONENT" = "testrunner" ]; then \
			( cd component/testrunner && $(CMD_GENERATOR) -c portable.json build ) || exit 1; \
		fi; \
	done

build-framework:
	@for TARGET in $(FRAMEWORK_TARGETS); do ( cd framework && $(CMD_GENERATOR) $$TARGET ) || exit 1; done

source: source-apps source-components
source-apps:
	@time for APPLICATION in $(APPLICATIONS); do ( cd application/$$APPLICATION && $(CMD_GENERATOR) source ) || exit 1; done
	@time for APPLICATION in $(APPLICATIONS); do \
		if [ "$$APPLICATION" = "feedreader" ]; then \
			( cd application/$$APPLICATION && $(CMD_GENERATOR) source,source-mobile ) || exit 1; \
		else \
			( cd application/$$APPLICATION && $(CMD_GENERATOR) source ) || exit 1; \
		fi; \
	done

source-components:
	@time for APPLICATION in $(COMPONENTS); do ( cd component/$$APPLICATION && $(CMD_GENERATOR) source ) || exit 1; done


################################################################################
# DOCUMENTATION TARGETS
################################################################################

# the next is necessary as we're changing conf.py values for release
build-docs-clean:
	@(cd documentation/manual && make clean)

build-docs-html:
	@(cd documentation/manual && $(QOOXDOO_RELEASE) make html)
	@(cd documentation/tech_manual && make html)

build-docs-pdf:
	@(cd documentation/manual && $(QOOXDOO_RELEASE) make latex)
	@(cd documentation/manual/build/latex && make all-pdf)

build-docs: build-docs-clean build-docs-html build-docs-pdf

publish-docs:
	@echo "  * Publishing HTML docs to staging host..."
	@$(CMD_SYNC_ONLINE) documentation/manual/build/html/* $(STAGING_HOST):/var/www/qooxdoo/manual/$(FRAMEWORK_VERSION)/
	@echo "  * Publishing PDF doc to staging host..."
	@$(CMD_SYNC_ONLINE) documentation/manual/build/latex/qooxdoo.pdf $(STAGING_HOST):/var/www/qooxdoo/manual/$(FRAMEWORK_VERSION)/

check-docs: check-docs-html check-docs-pdf

check-docs-html:
	@for TARGET in `echo "index.html pages/core.html pages/development.html pages/desktop.html"`; do \
		F="documentation/manual/build/html/$$TARGET"; [ -s $$F ] || ( echo "Missing $$F; run 'make publish-build' first!"; exit 1 ); \
	done

check-docs-pdf:
	@F="documentation/manual/build/latex/qooxdoo.pdf"; [ -s $$F ] || ( echo "Missing $$F; run 'make publish-build' first!"; exit 1 );

################################################################################
# PUBLISH TARGETS
################################################################################

publish-build: build-apps publish-build-components build-framework build-docs

publish-build-components: 
	@( cd component/inspector && $(CMD_GENERATOR) build ) || exit 1
	@( cd component/testrunner && $(CMD_GENERATOR) build ) || exit 1
	@( cd component/testrunner && $(CMD_GENERATOR) -c portable.json build ) || exit 1;
	@( cd component/standalone/storage && $(CMD_GENERATOR) build ) || exit 1
	@( cd component/standalone/storage && $(CMD_GENERATOR) build-require ) || exit 1
	@( cd component/standalone/server && $(CMD_GENERATOR) source ) || exit 1
	@( cd component/standalone/server && $(CMD_GENERATOR) build ) || exit 1

publish-check: check-banner check-apps check-components check-framework check-docs
	@echo "    - Looks good"

check-banner:
	@echo "  * Checking kit is complete..."

check-apps:
	@for TARGET in $(APPLICATIONS); do \
	if [ "$$TARGET" = "featureconfigeditor" ] ; then \
		F="application/$$TARGET/build/script/fce.js"; \
	else \
		F="application/$$TARGET/build/script/$$TARGET.js"; \
	fi; \
	[ -s $$F ] || [ "$$TARGET" = "widgetbrowser" ] || ( echo "Missing $$F; run 'make publish-build' first!"; exit 1 ); \
  done

check-components:
	@for TARGET in $(COMPONENTS); do \
		if [ "$$TARGET" = "inspector" ]; then \
			F="component/$$TARGET/build/script/$$TARGET.js"; \
			[ -s $$F ] || ( echo "Missing $$F; run 'make publish-build' first!"; exit 1 ); \
		elif [ "$$TARGET" = "testrunner" ]; then \
			F="component/$$TARGET/build/script/$$TARGET.js"; \
			[ -s $$F ] || ( echo "Missing $$F; run 'make publish-build' first!"; exit 1 ); \
			F="component/testrunner/build/script/$$TARGET-portable.js"; \
			[ -s $$F ] || ( echo "Missing $$F; run 'make publish-build' first!"; exit 1 ); \
		elif [ "$$TARGET" = "storage" ]; then \
			F="component/standalone/$$TARGET/script/$$TARGET.js"; \
			[ -s $$F ] || ( echo "Missing $$F; run 'make publish-build' first!"; exit 1 ); \
			F="component/standalone/$$TARGET/script/$$TARGET-require.js"; \
			[ -s $$F ] || ( echo "Missing $$F; run 'make publish-build' first!"; exit 1 ); \
		elif [ "$$TARGET" = "server" ]; then \
			F="component/standalone/$$TARGET/script/qx-oo.js"; \
			[ -s $$F ] || ( echo "Missing $$F; run 'make publish-build' first!"; exit 1 ); \
			F="component/standalone/$$TARGET/script/qx-oo-noopt.js"; \
			[ -s $$F ] || ( echo "Missing $$F; run 'make publish-build' first!"; exit 1 ); \
		fi; \
	done

check-framework:
	@for TARGET in $(FRAMEWORK_TARGETS); do \
		F="framework/$$TARGET/script"; [ -d $$F ] || ( echo "Missing $$F; run 'make publish-build' first!"; exit 1 ); \
	done

publish-index:
	@echo "  * Preparing index.html..."
	@$(CMD_MKDIR) temp/
	@cat tool/admin/release/index.html | \
		sed 's/class="local"/class="local hide"/g' | \
		sed 's/ class="publish"//g' > temp/index.html
	@echo "  * Syncing index.html..."
	@$(CMD_SYNC_ONLINE) temp/index.html $(STAGING_HOST):$(DEMO_DIR)/$(FRAMEWORK_VERSION)/
	@$(CMD_REMOVE) temp

# Putting components after framework, to be able to add to testrunner/script/testrunner-portable.js
# to save:	ssh $(STAGING_HOST) $(CMD_MKDIR) $(DEMO_DIR)/$(FRAMEWORK_VERSION)/$$APPLICATION/script/; 
publish-apps:
	@echo "  * Syncing applications..."
	@for APPLICATION in $(APPLICATIONS); do \
		echo "    - $$APPLICATION..."; \
		if [ "$$APPLICATION" = "feedreader" ]; then \
			echo "    - $$APPLICATION-mobile..."; \
			$(CMD_SYNC_ONLINE) application/$$APPLICATION/build/* $(STAGING_HOST):$(DEMO_DIR)/$(FRAMEWORK_VERSION)/$$APPLICATION || exit 1; \
			$(CMD_SYNC_ONLINE) application/$$APPLICATION/build-mobile/* $(STAGING_HOST):$(DEMO_DIR)/$(FRAMEWORK_VERSION)/$$APPLICATION-mobile || exit 1; \
			echo "    - $$APPLICATION-website..."; \
			$(CMD_SYNC_ONLINE) application/$$APPLICATION/build-website/* $(STAGING_HOST):$(DEMO_DIR)/$(FRAMEWORK_VERSION)/$$APPLICATION-website || exit 1; \
		else \
			$(CMD_SYNC_ONLINE) application/$$APPLICATION/build/* $(STAGING_HOST):$(DEMO_DIR)/$(FRAMEWORK_VERSION)/$$APPLICATION || exit 1; \
		fi; \
	done
	@echo "  * Syncing framework..."
	@ssh $(STAGING_HOST) "$(CMD_MKDIR) $(DEMO_DIR)/$(FRAMEWORK_VERSION)/framework"
	@for APPLICATION in $(FRAMEWORK_TARGETS); do \
	  echo "    - $$APPLICATION..."; \
		if [ "$$APPLICATION" = "api" ]; then \
			$(CMD_SYNC_ONLINE) framework/$$APPLICATION/* $(STAGING_HOST):$(DEMO_DIR)/$(FRAMEWORK_VERSION)/apiviewer || exit 1; \
		fi; \
		if [ "$$APPLICATION" = "test" ]; then \
			$(CMD_SYNC_ONLINE) framework/$$APPLICATION/* $(STAGING_HOST):$(DEMO_DIR)/$(FRAMEWORK_VERSION)/testrunner || exit 1; \
		fi; \
<<<<<<< HEAD
		if [ "$$APPLICATION" = "qxoo-build" ]; then \
			$(CMD_SYNC_ONLINE) framework/build/script/qx-oo.js $(STAGING_HOST):$(DEMO_DIR)/$(FRAMEWORK_VERSION)/framework || exit 1; \
		fi; \
		if [ "$$APPLICATION" = "qxoo-noopt" ]; then \
			$(CMD_SYNC_ONLINE) framework/build/script/qx-oo-noopt.js $(STAGING_HOST):$(DEMO_DIR)/$(FRAMEWORK_VERSION)/framework || exit 1; \
		fi; \
	done
	@echo "  * Syncing components..."
	@for APPLICATION in $(COMPONENTS); do \
		if [ "$$APPLICATION" = "inspector" ]; then \
			echo "    - $$APPLICATION..."; \
			$(CMD_SYNC_ONLINE) component/$$APPLICATION/build/* $(STAGING_HOST):$(DEMO_DIR)/$(FRAMEWORK_VERSION)/$$APPLICATION || exit 1; \
		elif [ "$$APPLICATION" = "testrunner" ]; then \
			echo "    - $$APPLICATION..."; \
			$(CMD_SYNC_ONLINE) component/testrunner/build/script/$$APPLICATION-portable.js $(STAGING_HOST):$(DEMO_DIR)/$(FRAMEWORK_VERSION)/$$APPLICATION/script/$$APPLICATION-portable.js || exit 1; \
		elif [ "$$APPLICATION" = "storage" ]; then \
			echo "    - $$APPLICATION..."; \
			$(CMD_SYNC_ONLINE) component/storage/$$APPLICATION.js $(STAGING_HOST):$(DEMO_DIR)/$(FRAMEWORK_VERSION)/framework || exit 1; \
			$(CMD_SYNC_ONLINE) component/storage/$$APPLICATION-require.js $(STAGING_HOST):$(DEMO_DIR)/$(FRAMEWORK_VERSION)/framework || exit 1; \
=======
	done
	@echo "  * Syncing components..."
	@for COMPONENT in $(COMPONENTS); do \
		if [ "$$COMPONENT" = "inspector" ]; then \
			echo "    - $$COMPONENT..."; \
			$(CMD_SYNC_ONLINE) component/$$COMPONENT/build/* $(STAGING_HOST):/var/www/qooxdoo/demo/$(FRAMEWORK_VERSION)/$$COMPONENT || exit 1; \
		elif [ "$$COMPONENT" = "testrunner" ]; then \
			echo "    - $$COMPONENT..."; \
			$(CMD_SYNC_ONLINE) component/testrunner/build/script/$$COMPONENT-portable.js $(STAGING_HOST):/var/www/qooxdoo/demo/$(FRAMEWORK_VERSION)/$$COMPONENT/script/$$COMPONENT-portable.js || exit 1; \
		elif [ "$$COMPONENT" = "storage" ]; then \
			echo "    - $$COMPONENT..."; \
			$(CMD_SYNC_ONLINE) component/standalone/$$COMPONENT/script/$$COMPONENT.js $(STAGING_HOST):/var/www/qooxdoo/demo/$(FRAMEWORK_VERSION)/framework || exit 1; \
			$(CMD_SYNC_ONLINE) component/standalone/$$COMPONENT/script/$$COMPONENT-require.js $(STAGING_HOST):/var/www/qooxdoo/demo/$(FRAMEWORK_VERSION)/framework || exit 1; \
		elif [ "$$COMPONENT" = "server" ]; then \
			$(CMD_SYNC_ONLINE) component/standalone/$$COMPONENT/script/qx-oo.js $(STAGING_HOST):/var/www/qooxdoo/demo/$(FRAMEWORK_VERSION)/framework || exit 1; \
			$(CMD_SYNC_ONLINE) component/standalone/$$COMPONENT/script/qx-oo-noopt.js $(STAGING_HOST):/var/www/qooxdoo/demo/$(FRAMEWORK_VERSION)/framework || exit 1; \
>>>>>>> 428e7279
		fi; \
	done

publish-production:
	@echo "  * Pushing to production host..."
	@ssh -A $(STAGING_HOST) /var/www/qooxdoo/bin/webtechfe01.mirror.sh

publish-backup:
	@echo "  * Backing up devel version on server; this will take some time..."
	@ssh $(STAGING_HOST) "$(CMD_SYNC_BACKUP) $(DEMO_DIR)/devel $(DEMO_DIR)/0.0.devel_backlog/"

publish-staging: publish-check publish-backup publish-index publish-apps publish-docs

publish: publish-staging publish-production
<|MERGE_RESOLUTION|>--- conflicted
+++ resolved
@@ -452,7 +452,6 @@
 		if [ "$$APPLICATION" = "test" ]; then \
 			$(CMD_SYNC_ONLINE) framework/$$APPLICATION/* $(STAGING_HOST):$(DEMO_DIR)/$(FRAMEWORK_VERSION)/testrunner || exit 1; \
 		fi; \
-<<<<<<< HEAD
 		if [ "$$APPLICATION" = "qxoo-build" ]; then \
 			$(CMD_SYNC_ONLINE) framework/build/script/qx-oo.js $(STAGING_HOST):$(DEMO_DIR)/$(FRAMEWORK_VERSION)/framework || exit 1; \
 		fi; \
@@ -472,24 +471,6 @@
 			echo "    - $$APPLICATION..."; \
 			$(CMD_SYNC_ONLINE) component/storage/$$APPLICATION.js $(STAGING_HOST):$(DEMO_DIR)/$(FRAMEWORK_VERSION)/framework || exit 1; \
 			$(CMD_SYNC_ONLINE) component/storage/$$APPLICATION-require.js $(STAGING_HOST):$(DEMO_DIR)/$(FRAMEWORK_VERSION)/framework || exit 1; \
-=======
-	done
-	@echo "  * Syncing components..."
-	@for COMPONENT in $(COMPONENTS); do \
-		if [ "$$COMPONENT" = "inspector" ]; then \
-			echo "    - $$COMPONENT..."; \
-			$(CMD_SYNC_ONLINE) component/$$COMPONENT/build/* $(STAGING_HOST):/var/www/qooxdoo/demo/$(FRAMEWORK_VERSION)/$$COMPONENT || exit 1; \
-		elif [ "$$COMPONENT" = "testrunner" ]; then \
-			echo "    - $$COMPONENT..."; \
-			$(CMD_SYNC_ONLINE) component/testrunner/build/script/$$COMPONENT-portable.js $(STAGING_HOST):/var/www/qooxdoo/demo/$(FRAMEWORK_VERSION)/$$COMPONENT/script/$$COMPONENT-portable.js || exit 1; \
-		elif [ "$$COMPONENT" = "storage" ]; then \
-			echo "    - $$COMPONENT..."; \
-			$(CMD_SYNC_ONLINE) component/standalone/$$COMPONENT/script/$$COMPONENT.js $(STAGING_HOST):/var/www/qooxdoo/demo/$(FRAMEWORK_VERSION)/framework || exit 1; \
-			$(CMD_SYNC_ONLINE) component/standalone/$$COMPONENT/script/$$COMPONENT-require.js $(STAGING_HOST):/var/www/qooxdoo/demo/$(FRAMEWORK_VERSION)/framework || exit 1; \
-		elif [ "$$COMPONENT" = "server" ]; then \
-			$(CMD_SYNC_ONLINE) component/standalone/$$COMPONENT/script/qx-oo.js $(STAGING_HOST):/var/www/qooxdoo/demo/$(FRAMEWORK_VERSION)/framework || exit 1; \
-			$(CMD_SYNC_ONLINE) component/standalone/$$COMPONENT/script/qx-oo-noopt.js $(STAGING_HOST):/var/www/qooxdoo/demo/$(FRAMEWORK_VERSION)/framework || exit 1; \
->>>>>>> 428e7279
 		fi; \
 	done
 
