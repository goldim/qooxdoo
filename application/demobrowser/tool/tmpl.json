--- conflicted
+++ resolved
@@ -9,11 +9,6 @@
     {
       "extend" : ["default-demo"],
       "let" : { "DPACKAGE" : "ZZZ", "DSNAME" : "YYY", "BUILDTYPE" : "build", "EXCEPT": [] },
-<<<<<<< HEAD
-      "compile-options" : { "code" : { "optimize" : [ "variables", "basecalls", "strings", "privates" ] }},
+      "compile-options" : { "code" : { "optimize" : [ "variables", "basecalls", "strings", "privates", "whitespace"] }},
       "run" : ["default-Classic", "default-Modern", "default-Simple", "default-Indigo"]
-=======
-      "compile-options" : { "code" : { "optimize" : [ "variables", "basecalls", "strings", "privates", "whitespace" ] }},
-      "run" : ["default-Classic", "default-Modern", "default-Simple"]
->>>>>>> 76180380
     }