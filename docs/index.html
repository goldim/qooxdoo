--- conflicted
+++ resolved
@@ -20,13 +20,9 @@
       subMaxLevel: 3,
       namespace: 'qx-manual',
       relativePath: false,
-<<<<<<< HEAD
       variablesFile : '_variables.json',
       variablesFileType : 'json',
-=======
-      variablesFile : '_variables.xml',
       noCompileLinks: ['.*/apps/.*'],
->>>>>>> b0fb75d4
       plugins: [
         function (hook, vm) {
           hook.beforeEach(function (html) {
